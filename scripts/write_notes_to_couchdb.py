--- conflicted
+++ resolved
@@ -19,11 +19,8 @@
         email_responsible('Statusdb credentials not found in {}\n '.format(lims), 'genomics-bioinfo@scilifelab.se')
         email_responsible('Running note save for {} failed on LIMS! Please contact {} to resolve the issue!'.format(pid, 'genomics-bioinfo@scilifelab.se'), note['email'])
         sys.exit(1)
-<<<<<<< HEAD
+
     url_string = 'https://{}:{}@{}'.format(config['statusdb'].get('username'), config['statusdb'].get('password'),
-=======
-    url_string = 'https://{}:{}@{}:{}'.format(config['statusdb'].get('username'), config['statusdb'].get('password'),
->>>>>>> 4a71f3eb
                                               config['statusdb'].get('url'))
     couch = couchdb.Server(url=url_string)
     if not couch:
