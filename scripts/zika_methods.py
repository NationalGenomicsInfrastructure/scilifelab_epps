--- conflicted
+++ resolved
@@ -116,13 +116,8 @@
 
             increased_vol = r.min_transfer_amt / r.target_conc
             assert (
-<<<<<<< HEAD
-                increased_vol <= max_final_vol
-            ), f"Sample {r.sample_name} is too concentrated ({r.conc} ng/ul) and must be diluted manually"
-=======
                 increased_vol < well_max_vol
             ), f"Sample {r.name} is too concentrated ({r.conc} ng/ul) and must be diluted manually"
->>>>>>> 02251e18
 
             tot_vol = increased_vol
             sample_vol = zika_min_vol
@@ -185,15 +180,7 @@
             )
             sys.exit(2)
 
-<<<<<<< HEAD
     return wl_filename, log_filename
-=======
-    # Issue warnings, if any
-    if any("WARNING:" in entry for entry in log):
-        sys.stderr.write(
-            "CSV-file generated with warnings, please check the Log file\n"
-        )
-        sys.exit(2)
 
 
 def amp_norm(currentStep, lims):
@@ -262,6 +249,7 @@
                 row.name, round(row.final_amt,2), round(row.tot_vol,2), round(row.final_amt / row.target_amt * 100,2))
             )
     
+
     log.append("\nDone.\n")
 
     # Resolve buffer transfers
@@ -288,13 +276,3 @@
 
     zika.upload_log(currentStep, lims, log, log_filename)
     zika.upload_csv(currentStep, lims, wl_filename)
-
-    # Issue warnings, if any
-    if any("WARNING:" in entry for entry in log):
-        sys.stderr.write(
-            "CSV-file generated with warnings, please check the Log file\n"
-        )
-        sys.exit(2)
-
-
->>>>>>> 02251e18
