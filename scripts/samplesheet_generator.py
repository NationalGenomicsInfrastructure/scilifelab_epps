#!/usr/bin/env python

import json
import os
import re
import sys
from argparse import ArgumentParser
from datetime import datetime
from io import StringIO

import pandas as pd
from genologics.config import BASEURI, PASSWORD, USERNAME
from genologics.entities import Process
from genologics.lims import Lims

from data.Chromium_10X_indexes import Chromium_10X_indexes

# Load SS3 indexes
SMARTSEQ3_indexes_json = (
    "/opt/gls/clarity/users/glsai/repos/scilifelab_epps/data/SMARTSEQ3_indexes.json"
)
with open(SMARTSEQ3_indexes_json) as file:
    SMARTSEQ3_indexes = json.loads(file.read())

DESC = """EPP used to create samplesheets for Illumina sequencing platforms"""

# Pre-compile regexes in global scope:
IDX_PAT = re.compile("([ATCG]{4,}N*)-?([ATCG]*)")
TENX_SINGLE_PAT = re.compile("SI-(?:GA|NA)-[A-H][1-9][0-2]?")
TENX_DUAL_PAT = re.compile("SI-(?:TT|NT|NN|TN|TS)-[A-H][1-9][0-2]?")
SMARTSEQ_PAT = re.compile("SMARTSEQ[1-9]?-[1-9][0-9]?[A-P]")
NGISAMPLE_PAT = re.compile("P[0-9]+_[0-9]+")
SEQSETUP_PAT = re.compile("[0-9]+-[0-9A-z]+-[0-9A-z]+-[0-9]+")

compl = {"A": "T", "C": "G", "G": "C", "T": "A"}


def check_index_distance(data, log):
    lanes = {x["lane"] for x in data}
    for l in lanes:
        indexes = [
            x.get("idx1", "") + x.get("idx2", "") for x in data if x["lane"] == l
        ]
        if not indexes or len(indexes) == 1:
            return None
        for i, b in enumerate(indexes[:-1]):
            start = i + 1
            for b2 in indexes[start:]:
                d = my_distance(b, b2)
                if d < 2:
                    log.append(
                        f"Found indexes {b} and {b2} in lane {l}, indexes are too close"
                    )


def my_distance(idx1, idx2):
    short = min((idx1, idx2), key=len)
    lon = idx1 if short == idx2 else idx2

    diffs = 0
    for i, c in enumerate(short):
        if c != lon[i]:
            diffs += 1
    return diffs


def gen_Novaseq_lane_data(pro):
    data = []
    header_ar = [
        "FCID",
        "Lane",
        "Sample_ID",
        "Sample_Name",
        "Sample_Ref",
        "index",
        "index2",
        "Description",
        "Control",
        "Recipe",
        "Operator",
        "Sample_Project",
    ]
    for out in pro.all_outputs():
        if out.type == "Analyte":
            for sample in out.samples:
                sample_idxs = set()
                find_barcode(sample_idxs, sample, pro)
                for idxs in sample_idxs:
                    sp_obj = {}
                    sp_obj["lane"] = out.location[1].split(":")[0].replace(",", "")
                    if NGISAMPLE_PAT.findall(sample.name):
                        sp_obj["sid"] = f"Sample_{sample.name}".replace(",", "")
                        sp_obj["sn"] = sample.name.replace(",", "")
                        sp_obj["pj"] = sample.project.name.replace(".", "__").replace(
                            ",", ""
                        )
                        sp_obj["ref"] = sample.project.udf.get(
                            "Reference genome", ""
                        ).replace(",", "")
                        seq_setup = sample.project.udf.get("Sequencing setup", "")
                        if SEQSETUP_PAT.findall(seq_setup):
                            sp_obj["rc"] = "{}-{}".format(
                                seq_setup.split("-")[0], seq_setup.split("-")[3]
                            )
                        else:
                            sp_obj["rc"] = "0-0"
                    else:
                        sp_obj["sid"] = (
                            f"Sample_{sample.name}".replace("(", "")
                            .replace(")", "")
                            .replace(".", "")
                            .replace(" ", "_")
                        )
                        sp_obj["sn"] = (
                            sample.name.replace("(", "")
                            .replace(")", "")
                            .replace(".", "")
                            .replace(" ", "_")
                        )
                        sp_obj["pj"] = "Control"
                        sp_obj["ref"] = "Control"
                        sp_obj["rc"] = "0-0"
                    sp_obj["ct"] = "N"
                    sp_obj["op"] = pro.technician.name.replace(" ", "_").replace(
                        ",", ""
                    )
                    sp_obj["fc"] = out.location[0].name.replace(",", "")
                    sp_obj["sw"] = out.location[1].replace(",", "")
                    sp_obj["idx1"] = idxs[0].replace(",", "").upper()
                    if idxs[1]:
                        if pro.udf["Reagent Version"] == "v1.5":
                            sp_obj["idx2"] = idxs[1].replace(",", "").upper()
                        elif pro.udf["Reagent Version"] == "v1.0":
                            sp_obj["idx2"] = "".join(
                                reversed(
                                    [
                                        compl.get(b, b)
                                        for b in idxs[1].replace(",", "").upper()
                                    ]
                                )
                            )
                    else:
                        sp_obj["idx2"] = ""
                    data.append(sp_obj)
    header = "{}\n".format(",".join(header_ar))
    str_data = ""
    for line in sorted(data, key=lambda x: x["lane"]):
        l_data = [
            line["fc"],
            line["lane"],
            line["sn"],
            line["sn"],
            line["ref"],
            line["idx1"],
            line["idx2"],
            line["pj"],
            line["ct"],
            line["rc"],
            line["op"],
            line["pj"],
        ]
        str_data = str_data + ",".join(l_data) + "\n"

    content = f"{header}{str_data}"
    df = pd.read_csv(StringIO(content))
    df = df.sort_values(["Lane", "Sample_ID"])
    content = df.to_csv(index=False)

    return (content, data)


def gen_NovaSeqXPlus_lane_data(pro):
    data = []
    header_ar = [
        "FCID",
        "Lane",
        "Sample_ID",
        "Sample_Name",
        "Sample_Ref",
        "index",
        "index2",
        "Description",
        "Control",
        "Recipe",
        "Operator",
        "Sample_Project",
    ]
    for out in pro.all_outputs():
        if out.type == "Analyte":
            for sample in out.samples:
                sample_idxs = set()
                find_barcode(sample_idxs, sample, pro)
                for idxs in sample_idxs:
                    sp_obj = {}
                    sp_obj["lane"] = out.location[1].split(":")[0].replace(",", "")
                    if NGISAMPLE_PAT.findall(sample.name):
                        sp_obj["sid"] = f"Sample_{sample.name}".replace(",", "")
                        sp_obj["sn"] = sample.name.replace(",", "")
                        sp_obj["pj"] = sample.project.name.replace(".", "__").replace(
                            ",", ""
                        )
                        sp_obj["ref"] = sample.project.udf.get(
                            "Reference genome", ""
                        ).replace(",", "")
                        seq_setup = sample.project.udf.get("Sequencing setup", "")
                        if SEQSETUP_PAT.findall(seq_setup):
                            sp_obj["rc"] = "{}-{}".format(
                                seq_setup.split("-")[0], seq_setup.split("-")[3]
                            )
                        else:
                            sp_obj["rc"] = "0-0"
                    else:
                        sp_obj["sid"] = (
                            f"Sample_{sample.name}".replace("(", "")
                            .replace(")", "")
                            .replace(".", "")
                            .replace(" ", "_")
                        )
                        sp_obj["sn"] = (
                            sample.name.replace("(", "")
                            .replace(")", "")
                            .replace(".", "")
                            .replace(" ", "_")
                        )
                        sp_obj["pj"] = "Control"
                        sp_obj["ref"] = "Control"
                        sp_obj["rc"] = "0-0"
                    sp_obj["ct"] = "N"
                    sp_obj["op"] = pro.technician.name.replace(" ", "_").replace(
                        ",", ""
                    )
                    sp_obj["fc"] = out.location[0].name.replace(",", "")
                    sp_obj["sw"] = out.location[1].replace(",", "")
                    sp_obj["idx1"] = idxs[0].replace(",", "").upper()
                    if idxs[1]:
                        sp_obj["idx2"] = idxs[1].replace(",", "").upper()
                    else:
                        sp_obj["idx2"] = ""
                    data.append(sp_obj)
    header = "{}\n".format(",".join(header_ar))
    str_data = ""
    for line in sorted(data, key=lambda x: x["lane"]):
        l_data = [
            line["fc"],
            line["lane"],
            line["sn"],
            line["sn"],
            line["ref"],
            line["idx1"],
            line["idx2"],
            line["pj"],
            line["ct"],
            line["rc"],
            line["op"],
            line["pj"],
        ]
        str_data = str_data + ",".join(l_data) + "\n"

    content = f"{header}{str_data}"
    df = pd.read_csv(StringIO(content))
    df = df.sort_values(["Lane", "Sample_ID"])
    content = df.to_csv(index=False)

    return (content, data)


def gen_Miseq_header(pro):
<<<<<<< HEAD
    project_name = pro.all_inputs()[0].samples[0].project.name
    chem = "Default"
    for out in pro.all_outputs():
        for sample in out.samples:
            sample_idxs = set()
            find_barcode(sample_idxs, sample, pro)
            idxs = list(sample_idxs)[0]
            if (
                (idxs[0] and idxs[1])
                or TENX_DUAL_PAT.findall(idxs[0])
                or SMARTSEQ_PAT.findall(idxs[0])
            ):
                chem = "amplicon"

    header = "[Header]\nInvestigator Name,{inn}\nProject Name,{pn}\nExperiment Name,{en}\nDate,{dt}\nWorkflow,{wf}\nModule,{mod}\nAssay,{ass}\nDescription,{dsc}\nChemistry,{chem}\n".format(
        inn=pro.technician.name,
        pn=project_name,
        en=pro.udf["Flowcell ID"],
        dt=datetime.now().strftime("%Y-%m-%d"),
        wf=pro.udf["Workflow"],
        mod=pro.udf["Module"],
        ass="null",
        dsc=pro.udf["Description"],
        chem=chem,
    )
=======
    project_name=pro.all_inputs()[0].samples[0].project.name
    chem = "amplicon"
    header="[Header]\nInvestigator Name,{inn}\nProject Name,{pn}\nExperiment Name,{en}\nDate,{dt}\nWorkflow,{wf}\nModule,{mod}\nAssay,{ass}\nDescription,{dsc}\nChemistry,{chem}\n".format(inn=pro.technician.name, pn=project_name, en=pro.udf["Flowcell ID"], dt=datetime.now().strftime("%Y-%m-%d"), wf=pro.udf["Workflow"], mod=pro.udf["Module"], ass="null", dsc=pro.udf['Description'], chem=chem)
>>>>>>> 491067ba
    return header


def gen_Miseq_reads(pro):
    reads = "[Reads]\n"
    if pro.udf["Read 1 Cycles"]:
        reads = reads + "{}\n".format(pro.udf["Read 1 Cycles"])
    if pro.udf.get("Read 2 Cycles"):
        reads = reads + "{}\n".format(pro.udf["Read 2 Cycles"])
    else:
        reads = reads + "0\n"
    return reads


def gen_Miseq_settings(pro):
    ogf = 1 if pro.udf["OnlyGenerateFASTQ"] else 0
    fpdcrd = 1 if pro.udf["FilterPCRDuplicates"] else 0
    custom_r1_primer = (
        "CustomRead1PrimerMix,C1\n" if pro.udf["CustomRead1PrimerMix"] else ""
    )
    custom_index_primer = (
        "CustomIndexPrimerMix,C2\n" if pro.udf["CustomIndexPrimerMix"] else ""
    )
    custom_r2_primer = (
        "CustomRead2PrimerMix,C3\n" if pro.udf["CustomRead2PrimerMix"] else ""
    )
    settings = f"[Settings]\nOnlyGenerateFASTQ,{ogf}\nFilterPCRDuplicates,{fpdcrd}\n{custom_r1_primer}{custom_index_primer}{custom_r2_primer}"
    return settings


def gen_Miseq_data(pro):
    data = []
    header_ar = [
        "FCID",
        "Lane",
        "Sample_ID",
        "Sample_Name",
        "Sample_Ref",
        "index",
        "index2",
        "Description",
        "Control",
        "Recipe",
        "Operator",
        "Sample_Project",
    ]
    for out in pro.all_outputs():
        if out.type == "Analyte":
            for sample in out.samples:
                sample_idxs = set()
                find_barcode(sample_idxs, sample, pro)
                for idxs in sample_idxs:
                    sp_obj = {}
                    sp_obj["lane"] = "1"
                    if NGISAMPLE_PAT.findall(sample.name):
                        sp_obj["sid"] = f"Sample_{sample.name}".replace(",", "")
                        sp_obj["sn"] = sample.name.replace(",", "")
                        sp_obj["pj"] = sample.project.name.replace(".", "__").replace(
                            ",", ""
                        )
                        sp_obj["ref"] = sample.project.udf.get(
                            "Reference genome", ""
                        ).replace(",", "")
                        seq_setup = sample.project.udf.get("Sequencing setup", "")
                        pj_type = (
                            "by user"
                            if sample.project.udf["Library construction method"]
                            == "Finished library (by user)"
                            else "inhouse"
                        )
                        if SEQSETUP_PAT.findall(seq_setup):
                            sp_obj["rc"] = "{}-{}".format(
                                seq_setup.split("-")[0], seq_setup.split("-")[3]
                            )
                        else:
                            sp_obj["rc"] = "0-0"
                    else:
                        sp_obj["sid"] = (
                            f"Sample_{sample.name}".replace("(", "")
                            .replace(")", "")
                            .replace(".", "")
                            .replace(" ", "_")
                        )
                        sp_obj["sn"] = (
                            sample.name.replace("(", "")
                            .replace(")", "")
                            .replace(".", "")
                            .replace(" ", "_")
                        )
                        sp_obj["pj"] = "Control"
                        sp_obj["ref"] = "Control"
                        sp_obj["rc"] = "0-0"
                        pj_type = "Control"
                    sp_obj["ct"] = "N"
                    sp_obj["op"] = pro.technician.name.replace(" ", "_").replace(
                        ",", ""
                    )
                    sp_obj["fc"] = out.location[0].name.replace(",", "")
                    sp_obj["sw"] = out.location[1].replace(",", "")

                    # Expand 10X single indexes
                    if TENX_SINGLE_PAT.findall(idxs[0]):
                        for tenXidx in Chromium_10X_indexes[
                            TENX_SINGLE_PAT.findall(idxs[0])[0]
                        ]:
                            sp_obj_sub = {}
                            sp_obj_sub["lane"] = sp_obj["lane"]
                            sp_obj_sub["sid"] = sp_obj["sid"]
                            sp_obj_sub["sn"] = sp_obj["sn"]
                            sp_obj_sub["pj"] = sp_obj["pj"]
                            sp_obj_sub["ref"] = sp_obj["ref"]
                            sp_obj_sub["rc"] = sp_obj["rc"]
                            sp_obj_sub["ct"] = sp_obj["ct"]
                            sp_obj_sub["op"] = sp_obj["op"]
                            sp_obj_sub["fc"] = sp_obj["fc"]
                            sp_obj_sub["sw"] = sp_obj["sw"]
                            sp_obj_sub["idx1"] = tenXidx.replace(",", "")
                            sp_obj_sub["idx2"] = ""
                            data.append(sp_obj_sub)
                    # Case of 10X dual indexes
                    elif TENX_DUAL_PAT.findall(idxs[0]):
                        sp_obj["idx1"] = Chromium_10X_indexes[
                            TENX_DUAL_PAT.findall(idxs[0])[0]
                        ][0].replace(",", "")
                        sp_obj["idx2"] = "".join(
                            reversed(
                                [
                                    compl.get(b, b)
                                    for b in Chromium_10X_indexes[
                                        TENX_DUAL_PAT.findall(idxs[0])[0]
                                    ][1]
                                    .replace(",", "")
                                    .upper()
                                ]
                            )
                        )
                        data.append(sp_obj)
                    # Case of SS3 indexes
                    elif SMARTSEQ_PAT.findall(idxs[0]):
                        for i7_idx in SMARTSEQ3_indexes[idxs[0]][0]:
                            for i5_idx in SMARTSEQ3_indexes[idxs[0]][1]:
                                sp_obj_sub = {}
                                sp_obj_sub["lane"] = sp_obj["lane"]
                                sp_obj_sub["sid"] = sp_obj["sid"]
                                sp_obj_sub["sn"] = sp_obj["sn"]
                                sp_obj_sub["pj"] = sp_obj["pj"]
                                sp_obj_sub["ref"] = sp_obj["ref"]
                                sp_obj_sub["rc"] = sp_obj["rc"]
                                sp_obj_sub["ct"] = sp_obj["ct"]
                                sp_obj_sub["op"] = sp_obj["op"]
                                sp_obj_sub["fc"] = sp_obj["fc"]
                                sp_obj_sub["sw"] = sp_obj["sw"]
                                sp_obj_sub["idx1"] = i7_idx
                                sp_obj_sub["idx2"] = "".join(
                                    reversed(
                                        [
                                            compl.get(b, b)
                                            for b in i5_idx.replace(",", "").upper()
                                        ]
                                    )
                                )
                                data.append(sp_obj_sub)
                    # NoIndex cases
                    elif idxs[0].replace(",", "").upper() == "NOINDEX":
                        sp_obj["idx1"] = ""
                        sp_obj["idx2"] = ""
                        data.append(sp_obj)
                    # Ordinary indexes
                    else:
                        sp_obj["idx1"] = idxs[0].replace(",", "").upper()
                        if idxs[1]:
                            if pj_type == "by user":
                                sp_obj["idx2"] = idxs[1].replace(",", "").upper()
                            else:
                                sp_obj["idx2"] = "".join(
                                    reversed(
                                        [
                                            compl.get(b, b)
                                            for b in idxs[1].replace(",", "").upper()
                                        ]
                                    )
                                )
                        else:
                            sp_obj["idx2"] = ""
                        data.append(sp_obj)
    header = "{}\n".format(",".join(header_ar))
    str_data = ""
    for line in sorted(data, key=lambda x: x["lane"]):
        l_data = [
            line["fc"],
            line["lane"],
            line["sn"],
            line["sn"],
            line["ref"],
            line["idx1"],
            line["idx2"],
            line["pj"],
            line["ct"],
            line["rc"],
            line["op"],
            line["pj"],
        ]
        str_data = str_data + ",".join(l_data) + "\n"

    content = f"{header}{str_data}"
    df = pd.read_csv(StringIO(content))
    df = df.sort_values(["Lane", "Sample_ID"])
    content = df.to_csv(index=False)
    content = f"[Data]\n{content}\n"

    return (content, data)


def gen_Nextseq_lane_data(pro):
    data = []
    header_ar = [
        "FCID",
        "Lane",
        "Sample_ID",
        "Sample_Name",
        "Sample_Ref",
        "index",
        "index2",
        "Description",
        "Control",
        "Recipe",
        "Operator",
        "Sample_Project",
    ]
    for out in pro.all_outputs():
        if out.type == "Analyte":
            for sample in out.samples:
                sample_idxs = set()
                find_barcode(sample_idxs, sample, pro)
                for idxs in sample_idxs:
                    sp_obj = {}
                    sp_obj["lane"] = out.location[1].split(":")[0].replace(",", "")
                    if NGISAMPLE_PAT.findall(sample.name):
                        sp_obj["sid"] = f"Sample_{sample.name}".replace(",", "")
                        sp_obj["sn"] = sample.name.replace(",", "")
                        sp_obj["pj"] = sample.project.name.replace(".", "__").replace(
                            ",", ""
                        )
                        sp_obj["ref"] = sample.project.udf.get(
                            "Reference genome", ""
                        ).replace(",", "")
                        seq_setup = sample.project.udf.get("Sequencing setup", "")
                        if SEQSETUP_PAT.findall(seq_setup):
                            sp_obj["rc"] = "{}-{}".format(
                                seq_setup.split("-")[0], seq_setup.split("-")[3]
                            )
                        else:
                            sp_obj["rc"] = "0-0"
                    else:
                        sp_obj["sid"] = (
                            f"Sample_{sample.name}".replace("(", "")
                            .replace(")", "")
                            .replace(".", "")
                            .replace(" ", "_")
                        )
                        sp_obj["sn"] = (
                            sample.name.replace("(", "")
                            .replace(")", "")
                            .replace(".", "")
                            .replace(" ", "_")
                        )
                        sp_obj["pj"] = "Control"
                        sp_obj["ref"] = "Control"
                        sp_obj["rc"] = "0-0"
                    sp_obj["ct"] = "N"
                    sp_obj["op"] = pro.technician.name.replace(" ", "_").replace(
                        ",", ""
                    )
                    sp_obj["fc"] = out.location[0].name.replace(",", "")
                    sp_obj["sw"] = out.location[1].replace(",", "")
                    sp_obj["idx1"] = idxs[0].replace(",", "")
                    if idxs[1]:
                        sp_obj["idx2"] = idxs[1].replace(",", "").upper()
                    else:
                        sp_obj["idx2"] = ""
                    data.append(sp_obj)
    header = "{}\n".format(",".join(header_ar))
    str_data = ""
    for line in sorted(data, key=lambda x: x["lane"]):
        l_data = [
            line["fc"],
            line["lane"],
            line["sn"],
            line["sn"],
            line["ref"],
            line["idx1"],
            line["idx2"],
            line["pj"],
            line["ct"],
            line["rc"],
            line["op"],
            line["pj"],
        ]
        str_data = str_data + ",".join(l_data) + "\n"

    content = f"{header}{str_data}"
    df = pd.read_csv(StringIO(content))
    df = df.sort_values(["Lane", "Sample_ID"])
    content = df.to_csv(index=False)

    return (content, data)


def gen_MinION_QC_data(pro):
    keep_idx_flag = True if pro.type.name == "MinION QC" else False
    data = []
    for out in pro.all_outputs():
        if NGISAMPLE_PAT.findall(out.name):
            nanopore_barcode_seq = (
                out.udf["Nanopore Barcode"].split("_")[1]
                if out.udf["Nanopore Barcode"] != "None"
                else ""
            )
            sample_name = out.name
            idxs = out.reagent_labels[0]

            sp_obj = {}
            sp_obj["sn"] = sample_name
            sp_obj["npbs"] = nanopore_barcode_seq

            # Case of 10X indexes
            if TENX_SINGLE_PAT.findall(idxs):
                for tenXidx in Chromium_10X_indexes[TENX_SINGLE_PAT.findall(idxs)[0]]:
                    tenXidx_no = (
                        Chromium_10X_indexes[TENX_SINGLE_PAT.findall(idxs)[0]].index(
                            tenXidx
                        )
                        + 1
                    )
                    sp_obj_sub = {}
                    sp_obj_sub["sn"] = sp_obj["sn"] + "_" + str(tenXidx_no)
                    sp_obj_sub["npbs"] = sp_obj["npbs"]
                    sp_obj_sub["idxt"] = "truseq"
                    sp_obj_sub["idx"] = tenXidx.replace(",", "")
                    data.append(sp_obj_sub)
            # Case of 10X dual indexes
            elif TENX_DUAL_PAT.findall(idxs):
                sp_obj["idxt"] = "truseq_dual"
                sp_obj["idx"] = (
                    Chromium_10X_indexes[TENX_DUAL_PAT.findall(idxs)[0]][0]
                    + "-"
                    + Chromium_10X_indexes[TENX_DUAL_PAT.findall(idxs)[0]][1]
                )
                data.append(sp_obj)
            # Case of NoIndex
            elif idxs == "NoIndex" or idxs == "" or not idxs:
                sp_obj["idxt"] = "truseq"
                sp_obj["idx"] = ""
                data.append(sp_obj)
            # Case of index sequences between brackets
            elif re.findall(r"\((.*?)\)", idxs):
                idxs = re.findall(r"\((.*?)\)", idxs)[0]
                if "-" not in idxs:
                    sp_obj["idxt"] = "truseq"
                    sp_obj["idx"] = idxs
                    data.append(sp_obj)
                else:
                    sp_obj["idxt"] = "truseq_dual"
                    sp_obj["idx"] = idxs
                    data.append(sp_obj)
            # Case of single index
            elif "-" not in idxs:
                sp_obj["idxt"] = "truseq"
                sp_obj["idx"] = idxs
                data.append(sp_obj)
            # Case of dual index
            else:
                sp_obj["idxt"] = "truseq_dual"
                sp_obj["idx"] = idxs
                data.append(sp_obj)
    str_data = ""
    for line in sorted(data, key=lambda x: x["sn"]):
        if keep_idx_flag:
            l_data = [line["sn"], line["npbs"], line["idxt"], line["idx"]]
        else:
            l_data = [line["sn"], line["npbs"], "", ""]
        str_data = str_data + ",".join(l_data) + "\n"

    return str_data


def find_barcode(sample_idxs, sample, process):
    # print "trying to find {} barcode in {}".format(sample.name, process.name)
    for art in process.all_inputs():
        if sample in art.samples:
            if len(art.samples) == 1 and art.reagent_labels:
                reagent_label_name = art.reagent_labels[0].upper().replace(" ", "")
                idxs = (
                    TENX_SINGLE_PAT.findall(reagent_label_name)
                    or TENX_DUAL_PAT.findall(reagent_label_name)
                    or SMARTSEQ_PAT.findall(reagent_label_name)
                )
                if idxs:
                    # Put in tuple with empty string as second index to
                    # match expected type:
                    sample_idxs.add((idxs[0], ""))
                else:
                    try:
                        idxs = IDX_PAT.findall(reagent_label_name)[0]
                        sample_idxs.add(idxs)
                    except IndexError:
                        try:
                            # we only have the reagent label name.
                            rt = lims.get_reagent_types(name=reagent_label_name)[0]
                            idxs = IDX_PAT.findall(rt.sequence)[0]
                            sample_idxs.add(idxs)
                        except:
                            sample_idxs.add(("NoIndex", ""))
            else:
                if art == sample.artifact or not art.parent_process:
                    pass
                else:
                    find_barcode(sample_idxs, sample, art.parent_process)


def test():
    log = []
    d = [
        {"lane": 1, "idx1": "ATTT", "idx2": ""},
        {"lane": 1, "idx1": "ATCTATCG", "idx2": ""},
        {"lane": 1, "idx1": "ATCG", "idx2": "ATCG"},
    ]
    check_index_distance(d, log)
    print(log)


def main(lims, args):
    log = []
    thisyear = datetime.now().year
    content = None
    if args.mytest:
        test()
    else:
        process = Process(lims, id=args.pid)

        if "Load to Flowcell (NovaSeq 6000 v2.0)" == process.type.name:
            (content, obj) = gen_Novaseq_lane_data(process)
            check_index_distance(obj, log)
            if os.path.exists(f"/srv/ngi-nas-ns/samplesheets/novaseq/{thisyear}"):
                try:
                    with open(
                        "/srv/ngi-nas-ns/samplesheets/novaseq/{}/{}.csv".format(
                            thisyear, obj[0]["fc"]
                        ),
                        "w",
                    ) as sf:
                        sf.write(content)
                except Exception as e:
                    log.append(str(e))

        elif "Load to Flowcell (NovaSeqXPlus)" in process.type.name:
            (content, obj) = gen_NovaSeqXPlus_lane_data(process)
            check_index_distance(obj, log)
            if os.path.exists(f"/srv/ngi-nas-ns/samplesheets/NovaSeqXPlus/{thisyear}"):
                try:
                    with open(
                        "/srv/ngi-nas-ns/samplesheets/NovaSeqXPlus/{}/{}.csv".format(
                            thisyear, obj[0]["fc"]
                        ),
                        "w",
                    ) as sf:
                        sf.write(content)
                except Exception as e:
                    log.append(str(e))

        elif process.type.name == "Denature, Dilute and Load Sample (MiSeq) 4.0":
            header = gen_Miseq_header(process)
            reads = gen_Miseq_reads(process)
            settings = gen_Miseq_settings(process)
            (content, obj) = gen_Miseq_data(process)
            check_index_distance(obj, log)
            content = f"{header}{reads}{settings}{content}"

        elif process.type.name == "Load to Flowcell (NextSeq v1.0)":
            (content, obj) = gen_Nextseq_lane_data(process)
            check_index_distance(obj, log)
            nextseq_fc = (
                process.udf["Flowcell Series Number"]
                if process.udf["Flowcell Series Number"]
                else obj[0]["fc"]
            )
            if os.path.exists(f"/srv/ngi-nas-ns/samplesheets/nextseq/{thisyear}"):
                try:
                    with open(
                        "/srv/ngi-nas-ns/samplesheets/nextseq/{}/{}.csv".format(
                            thisyear, nextseq_fc
                        ),
                        "w",
                    ) as sf:
                        sf.write(content)
                except Exception as e:
                    log.append(str(e))

        elif process.type.name in [
            "MinION QC",
            "Load Sample and Sequencing (MinION) 1.0",
        ]:
            content = gen_MinION_QC_data(process)
            run_type = "QC" if process.type.name == "MinION QC" else "DELIVERY"
            fc_name = (
                run_type
                + "_"
                + process.udf["Nanopore Kit"]
                + "_"
                + process.udf["Flowcell ID"].upper()
                + "_"
                + "Samplesheet"
                + "_"
                + process.id
            )
            if os.path.exists(f"/srv/ngi-nas-ns/samplesheets/nanopore/{thisyear}"):
                try:
                    with open(
                        "/srv/ngi-nas-ns/samplesheets/nanopore/{}/{}.csv".format(
                            thisyear, fc_name
                        ),
                        "w",
                    ) as sf:
                        sf.write(content)
                except Exception as e:
                    log.append(str(e))

        if not args.test:
            for out in process.all_outputs():
                if out.name == "Scilifelab SampleSheet":
                    ss_art = out
                elif out.name == "Scilifelab Log":
                    log_id = out.id
                elif out.type == "Analyte":
                    if process.type.name == "Load to Flowcell (NextSeq v1.0)":
                        fc_name = (
                            process.udf["Flowcell Series Number"]
                            if process.udf["Flowcell Series Number"]
                            else out.location[0].name
                        )
                    else:
                        fc_name = out.location[0].name
                elif process.type.name in [
                    "MinION QC",
                    "Load Sample and Sequencing (MinION) 1.0",
                ]:
                    run_type = "QC" if process.type.name == "MinION QC" else "DELIVERY"
                    fc_name = (
                        run_type
                        + "_"
                        + process.udf["Nanopore Kit"]
                        + "_"
                        + process.udf["Flowcell ID"].upper()
                        + "_"
                        + "Samplesheet"
                        + "_"
                        + process.id
                    )
                else:
                    fc_name = "Samplesheet" + "_" + process.id

            with open(f"{fc_name}.csv", "w", 0o664) as f:
                f.write(content)
            os.chmod(f"{fc_name}.csv", 0o664)
            for f in ss_art.files:
                lims.request_session.delete(f.uri)
            lims.upload_new_file(ss_art, f"{fc_name}.csv")
            if log:
                with open(f"{log_id}_{fc_name}_Error.log", "w") as f:
                    f.write("\n".join(log))

                sys.stderr.write("Errors were met, check the log.")
                sys.exit(1)

        else:
            print(content)
            print(log)


if __name__ == "__main__":
    parser = ArgumentParser(description=DESC)
    parser.add_argument("--pid", help="Lims id for current Process")
    parser.add_argument(
        "--test", action="store_true", help="do not upload the samplesheet"
    )
    parser.add_argument("--mytest", action="store_true", help="mytest")
    args = parser.parse_args()

    lims = Lims(BASEURI, USERNAME, PASSWORD)
    lims.check_version()
    main(lims, args)<|MERGE_RESOLUTION|>--- conflicted
+++ resolved
@@ -265,37 +265,9 @@
 
 
 def gen_Miseq_header(pro):
-<<<<<<< HEAD
-    project_name = pro.all_inputs()[0].samples[0].project.name
-    chem = "Default"
-    for out in pro.all_outputs():
-        for sample in out.samples:
-            sample_idxs = set()
-            find_barcode(sample_idxs, sample, pro)
-            idxs = list(sample_idxs)[0]
-            if (
-                (idxs[0] and idxs[1])
-                or TENX_DUAL_PAT.findall(idxs[0])
-                or SMARTSEQ_PAT.findall(idxs[0])
-            ):
-                chem = "amplicon"
-
-    header = "[Header]\nInvestigator Name,{inn}\nProject Name,{pn}\nExperiment Name,{en}\nDate,{dt}\nWorkflow,{wf}\nModule,{mod}\nAssay,{ass}\nDescription,{dsc}\nChemistry,{chem}\n".format(
-        inn=pro.technician.name,
-        pn=project_name,
-        en=pro.udf["Flowcell ID"],
-        dt=datetime.now().strftime("%Y-%m-%d"),
-        wf=pro.udf["Workflow"],
-        mod=pro.udf["Module"],
-        ass="null",
-        dsc=pro.udf["Description"],
-        chem=chem,
-    )
-=======
     project_name=pro.all_inputs()[0].samples[0].project.name
     chem = "amplicon"
     header="[Header]\nInvestigator Name,{inn}\nProject Name,{pn}\nExperiment Name,{en}\nDate,{dt}\nWorkflow,{wf}\nModule,{mod}\nAssay,{ass}\nDescription,{dsc}\nChemistry,{chem}\n".format(inn=pro.technician.name, pn=project_name, en=pro.udf["Flowcell ID"], dt=datetime.now().strftime("%Y-%m-%d"), wf=pro.udf["Workflow"], mod=pro.udf["Module"], ass="null", dsc=pro.udf['Description'], chem=chem)
->>>>>>> 491067ba
     return header
 
 
