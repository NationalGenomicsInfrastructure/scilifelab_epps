--- conflicted
+++ resolved
@@ -7,12 +7,8 @@
 
 from genologics.config import BASEURI, PASSWORD, USERNAME
 from genologics.entities import Process
-<<<<<<< HEAD
 from genologics.lims import Lims
-=======
 from scilifelab_epps.epp import attach_file
-from genologics.config import BASEURI, USERNAME, PASSWORD
->>>>>>> 491067ba
 
 from data.Chromium_10X_indexes import Chromium_10X_indexes
 
@@ -392,7 +388,6 @@
 
 if __name__ == "__main__":
     parser = ArgumentParser(description=DESC)
-<<<<<<< HEAD
     parser.add_argument("--pid", help="Lims id for current Process")
     parser.add_argument(
         "--log",
@@ -401,10 +396,6 @@
             "File name for standard log file, " "for runtime information and problems."
         ),
     )
-=======
-    parser.add_argument('--pid',
-                        help='Lims id for current Process')
->>>>>>> 491067ba
     args = parser.parse_args()
 
     lims = Lims(BASEURI, USERNAME, PASSWORD)
