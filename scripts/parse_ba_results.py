--- conflicted
+++ resolved
@@ -25,14 +25,9 @@
     count_per = "row"  # BioAnalyzer XML numbers wells row-wise
 
     # Set up an XML tree from the BioAnalyser output file
-<<<<<<< HEAD
-    tree = ET.fromstring(get_ba_output_file(currentStep, log))
-    samples_node = tree.find(".//Samples")
-=======
     xml_tree = ET.fromstring(get_ba_output_file(currentStep, log))
     xml_samples = xml_tree.find(".//Samples")
     log.append(f"{len(xml_samples)} samples found in .xml file.")
->>>>>>> 76eb81c0
 
     # Grab the output measurements, i.e. output artifacts with a defined location
     lims_arts = [art for art in currentStep.all_outputs() if art.location[1]]
@@ -55,13 +50,9 @@
         log.append(f"{i} --> {j}")
 
     # Iterate over output measurements and gather the results
-<<<<<<< HEAD
-    for measurement in measurements:
-=======
     for lims_art in lims_arts:
         log.append(f"\nProcessing measurement '{lims_art.name}'...")
 
->>>>>>> 76eb81c0
         # Find the corresponding well number
         try:
             lims_well_num = get_well_number(lims_art, count_per)
@@ -76,17 +67,6 @@
             continue
 
         # Isolate the XML sample nest w. the same well as the measurement
-<<<<<<< HEAD
-        matching_wells = [
-            e
-            for e in samples_node
-            if int(e.find("WellNumber").text.strip()) == well_num
-        ]
-        try:
-            assert len(matching_wells) == 1
-            sample_node = matching_wells[0]
-        except:
-=======
         xml_matching_samples = [
             sample_node
             for sample_node in xml_samples
@@ -101,7 +81,6 @@
             )
 
         elif len(xml_matching_samples) < 1:
->>>>>>> 76eb81c0
             log.append(
                 f"ERROR: Found no samples in the .xml at well number {lims_well_num}, skipping."
             )
@@ -127,17 +106,10 @@
             continue
 
         # Grab the target results from the xml smear metrics
-<<<<<<< HEAD
-        for udf_name in results_to_grab:
-            xml_nest, return_type = results_to_grab[udf_name]
-
-            result = results_node.find(f".//{xml_nest}").text.strip()
-=======
         for udf_name in udf_to_xml:
             xml_query, return_type = udf_to_xml[udf_name]
 
             result = xml_results.find(f".//{xml_query}").text.strip()
->>>>>>> 76eb81c0
             if return_type == int:
                 result = int(round(float(result), 0))
             elif return_type == float:
@@ -151,11 +123,8 @@
 
                 udf_tools.put(lims_art, udf_name, result)
 
-<<<<<<< HEAD
-=======
                 log.append(f"{udf_name} --> {result}")
 
->>>>>>> 76eb81c0
             except AssertionError:
                 log.append(
                     f"ERROR: Could not assign UDF {udf_name} of measurement {lims_art.name}, skipping."
