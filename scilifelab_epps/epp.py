"""Contains useful and reusable code for EPP scripts.

Classes, methods and exceptions.

Johannes Alneberg, Science for Life Laboratory, Stockholm, Sweden.
Copyright (C) 2013 Johannes Alneberg
"""

import csv
import logging
import os
import sys
from logging.handlers import RotatingFileHandler
from shutil import copy
from time import localtime, strftime

import pkg_resources
from genologics.config import MAIN_LOG
from genologics.entities import Artifact
from pkg_resources import DistributionNotFound
from requests import HTTPError


def attach_file(src, resource):
    """Attach file at src to given resource

    Copies the file to the current directory, EPP node will upload this file
    automatically if the process output is properly set up"""
    original_name = os.path.basename(src)
    new_name = resource.id + "_" + original_name
    dir = os.getcwd()
    location = os.path.join(dir, new_name)
    copy(src, location)
    return location


class EmptyError(ValueError):
    "Raised if an iterator is unexpectedly empty."

    pass


class NotUniqueError(ValueError):
    "Raised if there are unexpectedly more than 1 item in an iterator"

    pass


def unique_check(to_check, msg):
    "Check that l is of length 1, otherwise raise error, with msg appended"
    if len(to_check) == 0:
        raise EmptyError(f"No item found for {msg}")
    elif len(to_check) != 1:
        raise NotUniqueError(f"Multiple items found for {msg}")


def set_field(element):
    try:
        element.put()
    except (TypeError, HTTPError) as e:
        logging.warning(f"Error while updating element: {e}")


class EppLogger:

    """Context manager for logging module useful for EPP script execution.

    This context manager (CM) automatically logs what script that is executed,
    with what parameters it was executed and what version (including) commit
    hash of the genologics package used. Since EPP scripts are often ran
    automatically by the genologics LIMS client, the stdout and stderr is
    captured and logged within this CM. Stderr is duplicated so that the
    last line can be shown in the GUI. In order to track multiple runs
    of the same process from the genologics LIMS GUI, the previous log
    files can be prepended. Also a main log file can be used that is
    supposed to be common for all scripts executed on the server.

    """

    PACKAGE = "genologics"

    def __enter__(self):
        logging.info(f"Executing file: {sys.argv[0]}")
        logging.info(f"with parameters: {sys.argv[1:]}")
        try:
            logging.info(
                f"Version of {self.PACKAGE}: "
                + pkg_resources.require(self.PACKAGE)[0].version
            )
        except DistributionNotFound as e:
            logging.error(e)
            logging.error(f"Make sure you have the {self.PACKAGE} " "package installed")
            sys.exit(-1)
        return self

    def __exit__(self, exc_type, exc_val, exc_tb):
        # If no exception has occured in block, turn off logging.
        if not exc_type:
            logging.shutdown()
            sys.stderr = self.saved_stderr
            sys.stdout = self.saved_stdout
        # Do not repress possible exception
        return False

    def __init__(self, log_file=None, level=logging.INFO, lims=None, prepend=False):
        """Initialize the logger with custom settings.

        Arguments:
        log_file  -- file to write individual log to

        Keyword Arguments:
        level   -- Logging level, default logging.INFO
        lims    -- Lims instance, needed for prepend to work
        prepend -- If True, prepend old log file to new, requires lims
        """
        self.lims = lims
        self.log_file = log_file
        self.level = level
        self.prepend = prepend

        if prepend and self.log_file:
            self.prepend_old_log()

        # Loggers that will capture stdout and stderr respectively
        stdout_logger = logging.getLogger("STDOUT")
        self.slo = self.StreamToLogger(stdout_logger, logging.INFO)
        self.saved_stdout = sys.stdout
        sys.stdout = self.slo

        stderr_logger = logging.getLogger("STDERR")
        self.saved_stderr = sys.stderr
        # Duplicate stderr stream to log
        self.sle = self.StreamToLogger(stderr_logger, logging.INFO, self.saved_stderr)
        sys.stderr = self.sle

        # Root logger with filehandler(s)
        self.logger = logging.getLogger()
        self.logger.setLevel(self.level)
        formatter = logging.Formatter("%(asctime)s:%(levelname)s:%(name)s:%(message)s")
        if self.log_file:
            individual_fh = logging.FileHandler(self.log_file, mode="a")
            individual_fh.setFormatter(formatter)
            self.logger.addHandler(individual_fh)

        if MAIN_LOG:
            # Rotating file handler, that will create up to 10 backup logs,
            # each no bigger than 100MB.
            main_fh = RotatingFileHandler(
                MAIN_LOG, mode="a", maxBytes=1e8, backupCount=10
            )
            main_fh.setFormatter(formatter)
            self.logger.addHandler(main_fh)
        else:
            self.logger.warning("No main log file found.")

    def prepend_old_log(self, external_log_file=None):
        """Prepend the old log to the new log.

        The location of the old log file is retrieved through the REST api.
        In order to work, the script should be executed on the LIMS server
        since the location on the disk is parsed out from the sftp string
        and then used for local copy of file.

        This method does not use logging since that could mess up the
        logging settings, instead warnings are printed to stderr."""
        if external_log_file:
            log_file_name = external_log_file
        else:
            log_file_name = self.log_file

        local_log_path = os.path.join(os.getcwd(), log_file_name)
        if not os.path.isfile(local_log_path):
            try:
                log_artifact = Artifact(self.lims, id=log_file_name)
                log_artifact.get()
                if log_artifact.files:
                    log_path = log_artifact.files[0].content_location.split(
                        self.lims.baseuri.split(":")[1]
                    )[1]
                    if not log_path.startswith("/"):
                        log_path = f"/{log_path}"
                    copy(log_path, local_log_path)
                    with open(local_log_path, "a") as f:
                        f.write("=" * 80 + "\n")
            except HTTPError:  # Probably no artifact found, skip prepending
                print(
                    ("No log file artifact found " f"for id: {log_file_name}"),
                    file=sys.stderr,
                )
            except OSError as e:  # Probably some path was wrong in copy
                print(
                    (
                        "Log could not be prepended, "
                        f"make sure {log_path} and {log_file_name} are "
                        "proper paths."
                    ),
                    file=sys.stderr,
                )
                raise e

    class StreamToLogger:
        """Fake file-like stream object that redirects writes to a logger
        instance.

        source:
        http://www.electricmonk.nl/log/2011/08/14/
        redirect-stdout-and-stderr-to-a-logger-in-python/
        """

        def __init__(self, logger, log_level=logging.INFO, stream=None):
            self.logger = logger
            self.log_level = log_level
            self.linebuf = ""
            self.stream = stream

        def write(self, buf):
            if self.stream:
                self.stream.write(buf)
            for line in buf.rstrip().splitlines():
                self.logger.log(self.log_level, line.rstrip())


class ReadResultFiles:
    """Class to read pars different kinds of result files from a process.
    The class stores the parsed content of all shared result files in a
    dictionary 'shared_files'. The data is parsed as lists of lists."""

    def __init__(self, process):
        self.process = process
        self.shared_files = self._pars_file("SharedResultFile")
        self.perinput_files = self._pars_file("ResultFile")

    def get_file_path(self, artifact):
        if len(artifact.files) > 0:
            file = artifact.files[0]
            file_path = file.content_location.split("scilifelab.se")[1]
            if len(file_path.split(".")) > 1:
                return file_path
        return None

    def _pars_file(self, output_type):
        """Reads a csv or txt into a list of lists, where sub lists are lines
        of the csv."""
        outs = self.process.all_outputs()
        outarts = [a for a in outs if a.output_type == output_type]
        parsed_files = {}
        for outart in outarts:
            file_path = self.get_file_path(outart)
            if file_path:
                of = open(file_path)
                file_ext = file_path.split(".")[-1]
                if file_ext == "csv":
                    pf = [row for row in csv.reader(of.read().splitlines())]
                    parsed_files[outart.name] = pf
                elif file_ext == "txt":
                    pf = [row.strip().strip("\\").split("\t") for row in of.readlines()]
                    parsed_files[outart.name] = pf
                of.close()
        return parsed_files

    def format_file(
        self,
        parsed_file,
        name="",
        first_header=None,
        header_row=None,
        root_key_col=0,
        find_keys=[],
    ):
        """Function to format a parsed csv or txt file.

        Arguments and Output:
            parsed_file     A list of lists where sublists are rows of the csv.
            name            Name of parsed file.
            first_header    First column of the heather section in the file.
                            default value is 'None'
            root_key_col    If you want the root keys to be given by some other
                            column than the first one, set root_key_col to the
                            column number.
            header_row      Instead of specifying first_header you can choose
                            from what line to reed by setting header_row to the
                            row number where you want to start reading.
            find_keys       List of row names to look for. Will exclude all
                            others.
            file_info       Dict of dicts. Keys of root dict are the first
                            column in the csv starting from the line after the
                            heather line. Keys of sub dicts are the columns of
                            the heather line."""
        file_info = {}
        keys = []
        error_message = ""
        duplicated_lines = []
        exeptions = ["Sample", "Fail", ""]
        if not isinstance(first_header, list):
            if first_header:
                first_header = [first_header]
            else:
                first_header = []
        for row, line in enumerate(parsed_file):
            if keys and len(line) == len(keys):
                root_key = line[root_key_col]
                cond1 = find_keys == [] and root_key not in exeptions
                cond2 = root_key in find_keys
                if root_key in file_info:
                    duplicated_lines.append(root_key)
                elif cond1 or cond2:
                    file_info[root_key] = {}
                    if not duplicated_lines:
                        for col in range(len(keys)):
                            if keys[col] != "":
                                file_info[root_key][keys[col]] = line[col]
                            elif keys[col - 1] != "":
                                tupl = (file_info[root_key][keys[col - 1]], line[col])
                                file_info[root_key][keys[col - 1]] = tupl

            head = line[root_key_col] if len(line) > root_key_col else None
            if first_header and head in first_header:
                keys = line
            elif header_row and row == header_row:
                keys = line
        if duplicated_lines:
            error_message = (
                "Row names {} occurs more than once in file {}. "
                "Fix the file to continue. "
            ).format(",".join(duplicated_lines), name)
        if not file_info:
            error_message = error_message + f"Could not format parsed file {name}."
        if error_message:
            print(error_message, file=sys.stderr)
            sys.exit(-1)
        return file_info


class CopyField:
    """Class to copy any filed (or udf) from any lims element to any
    udf on any other lims element

    arguments:

    s_elt           source element - instance of a type
    d_elt           destination element - instance of a type
    s_field_name    name of source field (or udf) to be copied
    d_udf_name      name of destination udf name. If not specified
                    s_field_name will be used.

    The copy_udf() function takes a log file as optional argument.
    If this is given the changes will be logged there.

    Written by Maya Brandi and Johannes Alnberg
    """

    def __init__(self, s_elt, d_elt, s_field_name, d_udf_name=None):
        if not d_udf_name:
            d_udf_name = s_field_name
        self.s_elt = s_elt
        self.s_field_name = s_field_name
        self.s_field = self._get_field(s_elt, s_field_name)
        self.d_elt = d_elt
        self.d_type = d_elt._URI
        self.d_udf_name = d_udf_name
        self.old_dest_udf = self._get_field(d_elt, d_udf_name)

    def _current_time(self):
        return strftime("%Y-%m-%d %H:%M:%S", localtime())

    def _get_field(self, elt, field):
        if field in elt.udf:
            return elt.udf[field]
        else:
            try:
                return elt.field
            except:
                return None

    def _set_udf(self, elt, udf_name, val):
        try:
            elt.udf[udf_name] = val
            elt.put()
            return True
        except (TypeError, HTTPError) as e:
            print(f"Error while updating element: {e}", file=sys.stderr)
            sys.exit(-1)
            return False

    def _log_before_change(self, changelog_f=None):
        if changelog_f:
            d = {
                "ct": self._current_time(),
                "s_udf": self.s_field_name,
                "sn": self.d_elt.name,
                "si": self.d_elt.id,
                "su": self.old_dest_udf,
                "nv": self.s_field,
                "d_elt_type": self.d_type,
            }

            changelog_f.write(
                (
                    "{ct}: udf: '{s_udf}' on {d_elt_type}: '{sn}' ("
                    "id: {si}) is changed from '{su}' to '{nv}'.\n"
                ).format(**d)
            )

        logging.info(
            ("Copying from element with id: {} to element with " " id: {}").format(
                self.s_elt.id, self.d_elt.id
            )
        )

    def _log_after_change(self):
        d = {
            "s_udf": self.s_field_name,
            "d_udf": self.d_udf_name,
            "su": self.old_dest_udf,
            "nv": self.s_field,
            "d_elt_type": self.d_type,
        }

        logging.info(
            "Updated {d_elt_type} udf: {d_udf}, from {su} to " "{nv}.".format(**d)
        )

    def copy_udf(self, changelog_f=None):
        if self.s_field != self.old_dest_udf:
            self._log_before_change(changelog_f)
            log = self._set_udf(self.d_elt, self.d_udf_name, self.s_field)
            self._log_after_change()
            return log
        else:
            return False


def get_well_number(art: Artifact, count_per: str) -> int:
    """Convert well names (e.g. 'A:1', 'H:12') to well numbers.

    Choose between column-wise or row-wise counting.
    """

    assert count_per in ["row", "col"], "Invalid function argument"

    # Ensure container well names match classical convention
    assert (
<<<<<<< HEAD
        art.container.type.y_dimension["is_alpha"] is True
        and art.container.type.y_dimension["offset"] == 0
        and art.container.type.x_dimension["is_alpha"] is False
=======
        art.container.type.y_dimension["is_alpha"]
        and art.container.type.y_dimension["offset"] == 0
        and not art.container.type.x_dimension["is_alpha"]
>>>>>>> 76eb81c0
        and art.container.type.x_dimension["offset"] == 1
    ), "Can't convert well name --> well number for invalid container"

    # Get dimensions of artifact container
    n_cols = art.container.type.x_dimension["size"]
    n_rows = art.container.type.y_dimension["size"]

    # Get simple dict translating letters to numbers
    letter2num = {}
    alphabet = "ABCDEFGHIJKLMNOPQRSTUVWXYZ"
    for i, letter in zip(range(1, len(alphabet) + 1), alphabet):
        letter2num[letter] = i

    # Collect well data from LIMS
    well_name = art.location[1]
    row_letter, col_num = well_name.split(":")
    row_num = letter2num[row_letter]

    if count_per == "row":
        well_num = (int(row_num) - 1) * n_cols + int(col_num)
    elif count_per == "col":
        well_num = (int(col_num) - 1) * n_rows + int(row_num)
    else:
        raise AssertionError

    return well_num<|MERGE_RESOLUTION|>--- conflicted
+++ resolved
@@ -440,15 +440,9 @@
 
     # Ensure container well names match classical convention
     assert (
-<<<<<<< HEAD
-        art.container.type.y_dimension["is_alpha"] is True
-        and art.container.type.y_dimension["offset"] == 0
-        and art.container.type.x_dimension["is_alpha"] is False
-=======
         art.container.type.y_dimension["is_alpha"]
         and art.container.type.y_dimension["offset"] == 0
         and not art.container.type.x_dimension["is_alpha"]
->>>>>>> 76eb81c0
         and art.container.type.x_dimension["offset"] == 1
     ), "Can't convert well name --> well number for invalid container"
 
