--- conflicted
+++ resolved
@@ -1,10 +1,9 @@
 # Scilifelab_epps Version Log
 
-<<<<<<< HEAD
 ## 20251216.1
 
 Add  "Pre-Pooling (Library Pool Processing) v1.0" and "Pre-Pooling (AVITI) v1.0" to enable zika usage for those steps.
-=======
+
 ## 20251113.1
 
 Set default to false for file removal in file upload, pass parameter as false in aviti samplesheet generation just to be on the safe side
@@ -40,7 +39,6 @@
 ## 20250919.1
 
 Remove unused scripts and associated modules.
->>>>>>> 0b6e8d26
 
 ## 20250911.1
 
