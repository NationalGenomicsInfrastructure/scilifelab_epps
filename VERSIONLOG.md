# Scilifelab_epps Version Log

## 20230711.1
<<<<<<< HEAD
Fix unwarranted error message when moving files to external storage by using a different shutil function. Likely issue with Python <3.8.
=======
When calculating amounts in QC, populate both "Amount (ng)" and "Amount (fmol)", if possible. Useful for LIMSing nanopore samples.
>>>>>>> 17cb711b

## 20230630.2
Implement ONT and Anglerfish samplesheet generation for MinION QC.

## 20230630.1
Config updates and minor fixes from live testing the NovaSeqXPlus sequencing protocol on dummy samples on LIMS Prod.

## 20230622.1
Bugfix for deviation 173. Differentiate metadata paths for Illumina instruments.

## 20230615.1
Put generated ONT samplesheets on ngi-nas-ns instead of mfs.

## 20230613.1
Rework zika_utils.format_worklist() split transfers logic to prevent the post-split volume from ending up as less than what is allowed by the instrument.

## 20230602.1
Rename utils module to epp_utils to avoid name collision with native Python module and fix bug causing fatal error for Zika pooling.

## 20230529.1
Assign step (accidentally omitted from PR #150) to RN config.

## 20230525.1
Live troubleshooting of ONT EPPs upon deployment of new workflow to LIMS prod.

## 20230329.1
Improve modularity and readability of ONT EPP script names and contents. Also implement changes requested during live testing.

## 20230313.1
Deploy validation 23_02_zika_codebase_revamp to replace accredited codebase for pooling using Mosquito X1.

## 20230306.2
Update control lists and fetch run recipe from project for samplesheet generator

## 20230306.1
Replace formula used for ng -> molar conversion.

## 20230227.1
Improvements and bugfixes on ONT EPPs.

## 20230224.2
Add four new EPPs related to the updated ONT workflow deploying shortly.

## 20230224.1
Update after live troubleshooting of new Zika pooling code. Fix faulty variable name and improve error logging.

## 20230222.1
Support nM as a valid conc unit for Aggregate QC DNA and RNA

## 20230213.1
Differentiate Zika normalization parameters for Amplicon workflow plate set-up. Unlike QIAseq and SMARTer it should use customer metrics and a lower minimum volume.

## 20230209.1
Enable verify index and placement epp for checking wrong well format

## 20230207.1
Update 20230130.2, correct the volume and conc information that is fetched and support both nM and ng/ul pooling. General updates to make the code simpler and more maintainable.

## 20230130.2
zika_refactoring
Add re-factored pooling code for Zika. Re-route to the new code ONLY for RAD-seq pooling (non-accredited). Accredited operations will run on the old code, for now.

## 20230130.1
Convert 10X dual index 2 to RC for MiSeq

## 20230128.1
Update index_checker EPP to support SMARTSEQ3 indexes

## 20230126.1
Fix issue with NaN values for fragment analyzer results

## 20230123.1
Fix bug that manual in UDF instrument is recorded in logbook

## 20230116.1
Refactor EPP scripts for qc_amount_calculation

## 20221215.1
When writing the Zika deck layout in a worklist comment, omit all commas, to prevent the line from being cut-off.

## 20221123.1
New EPP for calculating cell or nuclei conc for the new 10X Chromium workflow

## 20221122.1
Also support two new UDFs for the QIAseq miRNA and Amplicon workflows for Bravo

## 20221121.1
Large update in functionality of Zika code. Accomodate two new UDFs and enable usage in the non-validated methods SMARTer PicoRNA, QIAseq miRNA and amplicon normalization.

## 20221116.2
Refactor of the default_bravo and calc_vol functions for bravo_csv to include two new UDFs

## 20221116.1
Update amount taken and total volume for bravo_csv

## 20221109.1
Implement Zika for QIAseq setup and start refactoring Zika code into separate files zika.py and zika_methods.py

## 20221011.1
Fix bug that manual in UDF instrument is recorded in logbook

## 20220914.1
Multiple EPP changes to support the OmniC protocol v2.0

## 20220909.1
Handle special characters in PCs name

## 20220907.1
Add more optional keys for Aggregate QC

## 20220904.1
Add PromethION Sequencing in comments_to_running_notes

## 20220902.2
Fix bug with index checker with submitted container info for inhouse libraries

## 20220902.1
New EPP for copying input UDF to output

## 20220831.1
For MiSeq samplesheet, replace Experiment Name with Flowcell ID

## 20220804.1
Add new control types for samplesheet generator

## 20220722.1
Upgrade index checker to throw error for bad format indexes

## 20220718.1
Fix bug with manage_demux_stats that noindex case cannot be handled for NextSeq

## 20220709.2
Upgrade index checker for checking sample placement

## 20220709.1
Fix issue that record changes EPP cannot handle controls

## 20220708.1
Refactor index checker for better handling of smartseq indexes

## 20220707.1
Write verify indexes comments to running notes

## 20220706.1
Upgrade index checker for verifying finished library projects

## 20220701.1
Fix bug with single read MiSeq run for illumina_run_parameter_parser

## 20220630.1
Make a new logbook EPP based on Google service account

## 20220629.1
Support Biomek for logbook

## 20220628.1
Remove workset tag for CaliperGX in comments_to_running_notes

## 20220616.1
Fix path of QC_criteria.json

## 20220615.1
Update statusdb URL to use https

## 20220608.1
Fix index distance checker for cases that one sample with multiple indexes

## 20220606.1
Fix samplesheet generator for cases that one sample with multiple indexes

## 20220602.1
Rename FC and cartridge UDFs for NextSeq and add NextSeq 2000 P1

## 20220506.1
Take 2uL sample for low pipetting volume cases for the SMARTer Pico RNA workflows

## 20220503.1
Include controls in samplesheet for MiSeq, NextSeq and NovaSeq

## 20220428.1
Enable illumina_run_parameter_parser for parsing run stats for NovaSeq

## 20220427.1
Support 10X SI-TS indexes

## 20220415.2
New EPP for summarizing Aggregate QC stats into running notes, stats for QC metrics

## 20220415.1
New EPP for summarizing Aggregate QC stats into running notes

## 20220412.1
Refactor 10X index pattern names

## 20220409.1
Do not convert index 2 for finished library samples for MiSeq

## 20220407.1
New index handling method for samplesheet generator

## 20220313.1
Update illumina_run_parameter_parser for handling MiSeq run without index cycles

## 20220304.1
Multiple EPP changes to support the new OmniC protocol

## 20220301.1
Support Mosquito for logbook

## 20220222.1
Return message when no issue detected for index checker

## 20220221.2
Refactor index checker to support 10X indexes

## 20220221.1
New EPP for checking index distance

## 20220217.1
Update illumina_run_parameter_parser for parsing run stats for MiSeq

## 20220215.1
Put back Workflow for samplesheet generator for MiSeq

## 20220211.1
Replace UDF for samplesheet generator for MiSeq

## 20220202.1
Update to send email to proj coord when a running note is written from LIMS

## 20211104.1
Update samplesheet generator to handle non-QC Minion sequencing step

## 20211027.1
Remove FastQ path from MinION samplesheet

## 20211025.2
Bravo CSV EPP for new library normalization and pooling steps

## 20211025.1
EPP support for new library normalization and pooling steps

## 20211021.1
Show ERROR messages when pool volume is too high

## 20211013.1
Support selectable Fragment Analyzer for logbook

## 20211011.1
Update anglerfish results parser to support outputfile with new format

## 20211007.1
Support fmol amount calculation

## 20210930.1
Fix bug with control samples for bravo_csv

## 20210920.1
Exclude RNA no depletion protocol from volume adjustment

## 20210910.1
Update bravo_csv to support volume adjustment for high conc samples

## 20210809.1
Update threshold of max undet per lane percentage for demux step

## 20210702.1
Upgrade EPPs to support the new ONT protocol

## 20210617.1
Support additional 10X index types in samplesheet generator
Update 10X index list

## 20210615.1
Support DV200 for Caliper result parser

## 20210603.1
Allow empty path for Minion QC

## 20210531.1
Fix bug with MiSeq in samplesheet generator

## 20210528.1
Better sort functions for bravo csv and samplesheet

## 20210525.2
Fix issue with error message

## 20210525.1
Add fragment analyzer protocols in comments_to_running_notes

## 20210520.1
Upgrade EPPs to support the new QIAseq miRNA protocol

## 20210519.1
Fix bug with None type comparison in copy_qubit.py

## 20210511.1
Update obtain_customer_cc.py to support custom volume

## 20210503.1
Update scripts for parsing fragment analyzer result files

## 20210419.1
Port scripts to python 3

## 20210414.1
Update illumina_run_parameter_parser for parsing run stats

## 20210410.1
Update samplesheet generator to handle blanks in sample index

## 20210409.2
Update EPP for parsing run info for NextSeq 2000, MiSeq and NovaSeq

## 20210409.1
Update EPP for parsing run info for both NextSeq 2000 and MiSeq

## 20210408.1
New EPP for parsing run info for NextSeq 2000

## 20210313.1
Support additional 10X index types in samplesheet generator
Update 10X index list

## 20210226.1
Change plate name to plate id for Bravo CSV for qPCR

## 20210224.2
Add new EPP for aliquoting samples for qPCR steps

## 20210224.1
Setup VERSIONLOG.md<|MERGE_RESOLUTION|>--- conflicted
+++ resolved
@@ -1,11 +1,10 @@
 # Scilifelab_epps Version Log
 
+## 20230711.2
+Fix unwarranted error message when moving files to external storage by using a different shutil function. Likely issue with Python <3.8.
+
 ## 20230711.1
-<<<<<<< HEAD
-Fix unwarranted error message when moving files to external storage by using a different shutil function. Likely issue with Python <3.8.
-=======
 When calculating amounts in QC, populate both "Amount (ng)" and "Amount (fmol)", if possible. Useful for LIMSing nanopore samples.
->>>>>>> 17cb711b
 
 ## 20230630.2
 Implement ONT and Anglerfish samplesheet generation for MinION QC.
