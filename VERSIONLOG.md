# Scilifelab_epps Version Log

<<<<<<< HEAD
## 20240321.1

Misc. ONT updates relating to new ONT workflow.
=======
## 20250318.1

Handle missing PercentMismatch for samples in IndexAssignment.csv

## 20250317.3

Hotfix of 20250317.1, invalid implementation of function.

## 20250317.2

Apply uppercase to flowcell ID.

## 20250317.1

Replace deprecated pkg_resources package and upgrade CI.
>>>>>>> 4f028a1c

## 20250304.1

Update formulas to match updated [NEB calc tool](https://nebiocalculator.neb.com/#!/dsdnaamt), assuming deprotonated phosphate hydroxyls.

## 20250218.1

Bugfix demux script by skipping outputs that do not contain the relevant sample name.

## 20250212.1

In reads aggregation, do not warn for samples without demux artifacts if they are aborted.

## 20250205.1

Introduce patch to reads aggregation EPP so opened steps don't have to be re-started from scratch.

## 20250201.1

Renovate reads aggregation EPP and include ONT / AVITI.

## 20250123.2

Remove parenthesized content from sample names in MinKNOW samplesheet. This is so the input sample location can be shown easily, without having to change the nature of the sequencing step or interfering with the samplesheet downstream.

## 20250123.1

Shorten MinKNOW samplesheet name, so the timestamp is visible in the MinKNOW file explorer. Also add happy-new-year dir creation.

## 20250122.2

Rebuild EPP to fetch last recorded derived sample UDF.

## 20250122.1

Create yearly dir for AVITI run manifests.

## 20250116.1

Ruff 0.9.2 formatting.

## 20250108.1

Replace PR Label checker with a less opaque action.

## 20241211.1

No longer reserve PromethION column 3 for Clinical Genomics.

## 20241114.1

Bugfix Bravo CSV for qPCR. Needed better logic for isolating physical output artifacts.

## 20241108.1

Add col for qPCR dilution vol

## 20241104.2

For AVITI manifest generation: make PhiX manifest variant, fix udf typo, remove unused func, clarify var names, add cases to reverse-compliment Index2.

## 20241104.1

Suspected bugfix for BA parsing script.

## 20241028.1

Additional lane thresholds for AVITI

## 20241025.1

Support MiSeq V2 Micro

## 20241016.1

Remove index orientation checker

## 20241015.1

Improve project validator EPP

## 20241011.1

New project validator EPP

## 20241009.1

Improve AVITI run manifest generation with sample-level settings. No longer produce submanifests.

## 20241006.2

Improve aviti run parameter parser

## 20241006.1

Fix issue with empty Aviti runmanifest results in Lane nr 0

## 20241002.1

Fix bug with index checker EPP with preset index sets

## 20241001.1

Update index checker EPP to capture invalid bases

## 20240930.1

For AVITI manifest generation, assume idx2 > 12 cycles and no idx2 parsed means idx2 is UMI and add Ns to manifest.

## 20240925.1

Add 10X steps to comments-to-running-notes config.

## 20240924.2

Update method for fetching AVITI stats in the BCL conversion step

## 20240924.1

Fix bug with data type in frag_an_driver_gen

## 20240920.1

New EPP for parsing VC100 CSV file

## 20240913.1

Generate composite run manifests for AVITI based on index lengths.

## 20240912.3

Fix bugs with EPP in the BCL conversion step

## 20240912.2

Support AVITI protocols for lobgook and comments_to_RN

## 20240912.1

Update AVITI run stats parser to handle multiple lanes

## 20240910.5

Fix simple naming bug.

## 20240910.4

Fix bug causing MinKNOW ss generation to fail for single samples w. label.

## 20240910.3

Add logbook for PromethION and MinION.

## 20240910.2

Support both single lane and dual lane of AVITI flowcell
Decide whether to include PhiX based on lane level UDF

## 20240910.1

Downprioritize column 3 of PromethION (used by CG), when running script to suggest ports.

## 20240909.1

Fix bug with zika module import cont; Change project format for AVITI run manifest

## 20240902.4

Also include Project name and sequencing setup in AVITI run manifest for PhiX

## 20240902.3

Include Project name and sequencing setup in AVITI run manifest

## 20240902.2

Ruff format

## 20240902.1

Fix bug with zika module import

## 20240901.1

Fix bug with AVITI process

## 20240830.2

Make ONT volume calculations script case-agnostic for concentration units.

## 20240830.1

When parsing Anglerfish results, upload the Anglerfish .csv dataframe to the LIMS step.

## 20240826.1

Add script for AVITI run manifest generation, re-organize repo to follow best-practice modularization and implement EPP wrapper.

## 20240823.2

Add function to fetch sample-level Q30 for AVITI

## 20240823.1

Support AVITI in the BCL conversion step

## 20240822.1

New EPP scripts for parsing AVITI run parameters and stats

## 20240816.1

Set up fixed-volume pooling by Zika for no-QC libraries.

## 20240815.1

Support Illumina DNA No-QC protocol

## 20240701.1

Improve pipreqs comparison script in CI

## 20240624.1

Fix bug to accommodate truseq single idx when writing Anglerfish samplesheet

## 20240617.1

Change pattern to run mypy for entire dir regardless of file depth.

## 20240612.1

Skip warning message for distance of special indexes

## 20240610.1

When parsing ONT sequencing libraries, use database queries to link pool samples to their respective labels.

## 20240530.1

Support VC100 in logbook

## 20240527.1

Generate Anglerfish samplesheet post database sync and name after run.

## 20240523.1

Upgrade index orientation checker to handle swapped indexes

## 20240521.2

Bugfix comparative assertion in Anglerfish parsing.

## 20240521.1

Skip special indexes for index orientation checker

## 20240508.2

For ONT samplesheet generation, accommodate kits with included barcodes.

## 20240508.1

Refactor step and UDF instrument for Amplification and Purification

## 20240506.2

Use different functions for moving MinKNOW samplesheet to ngi-nas-ns.

## 20240506.1

Update instrument logbook and running notes config to new ONT QC workflow.

## 20240503.1

Fix bug that Check Index Distance Log is not correctly attached

## 20240502.1

Fix running notes configuration for last PR.

## 20240502.1

Major ONT update and new module 'calc_from_args' for generalized calculations.

## 20240429.1

Add TAKARA_8nt_UDI and TruSeqUDv2-UDI for index checking

## 20240425.1

Close psycopg2 connections when query is done

## 20240423.1

Update the multiplication factor for total Lysate

## 20240422.2

Update GHA script to check VERSIONLOG.md diff to compare the latest PR-commit to the latest upstream/master commit instead of the commit at the base of the PR-branch.

## 20240422.1

Fix bug that seq_platform cannot be fetched when sample ID is in a wrong format

## 20240417.1

Update lane yield thresholds for NovaSeqXPlus 1.5B and 25B FC

## 20240415.1

Upgrade index checker for finlib to check index orientations

## 20240411.1

Fix bug with plate well index

## 20240409.1

Fix issue that sys stderr blocks a step to be completed

## 20240407.1

Add Genstat URL in running notes

## 20240407.1

Add lane yield threshold for NovaSeqXPlus 25B FC

## 20240325.1

Upgrade index_placement_checker to check expected index position

## 20240320.4

Enable index_distance_checker to catch case that one sample with multiple indexes

## 20240320.3

Enable index_placement_checker to verify index set

## 20240320.2

Improve warning messages for index_distance_checker

## 20240320.1

Add cDNA QC in comments_to_running_notes

## 20240319.1

New EPP for checking index placement for inhouse workset

## 20240318.1

Add lane yield threshold for NovaSeqXPlus 1.5B FC

## 20240315.2

ruff format linting

## 20240315.1

Handle special cases for Miseq samplesheet

## 20240307.1

Add PCR machine as UDF to "CytAssist Probe Release and Extension".

## 20240305.1

Add CytAssist electronic logbook.

## 20240229.2

Add PCR instrument logbook automation for Visium CytAssist protocol steps.

## 20240229.1

Add Biomek to "Selection, cDNA Synthesis and Library Construction" step.

## 20240215.1

Treat RAD-seq as regular pooling step, requested by Hamid.

## 20240208.1

In Anglerfish parsing, only try to assign barcode-specific UDFs for barcoded samples.

## 20240130.1

Handle Anglerfish result parsing for runs W/O ONT barcodes

## 20240126.1

Discover latest anglerfish run even if embedded in subdir of run dir

## 20240122.1

Enable copy_field_art2samp to copy values from Aggregate QC steps

## 20230111.1

Add CI-check to see versionlog is updated for a given pull request

## 20231220.1

Fix bug with verify index EPP

## 20231219.1

Fix bug that log is missing with index checker

## 20231214.1

Always have chemistry as amplicon for Miseq samplesheet

## 20231213.3

Fix BioAnalyzer EPP to expect row-wise samples instead of column-wise. Associated with deviation #211.

## 20231213.2

Expand 10X and SS3 indexes for MiSeq samplesheet

## 20231213.1

Fix MiSeq samplesheet generator to include options for custom primers

## 20231212.1

Enable Attaching xml files for MiSeq

## 20231201.1

Change MiSeq samplesheet to new version

## 20231120.1

Fix change in flowcell mode name that is related with control software upgrade

## 20231117.1

Re-write EPP for parsing Anglerfish results.

## 20231106.1

Fix error for RAD-seq prep pooling.

## 20231102.1

Improve logging for Zika normalization and improve docs for Zika utils func.

## 20231102.1

Implement script parse_ba_results.py.

## 20231031.1

Change Tecan instrument into UDF for logbook

## 20231027.1

Fix bug with multiple Tos breaking sendmail

## 20231025.2

Refactor UDF names for library prep amount

## 20231025.1

Remove obsoleted EPP scripts

## 20231019.1

Remove HiSeq and HiSeqX from demux EPP scripts

## 20231011.4

Add support for Illumina DNA PCR-free protocol

## 20231011.3

Update Anglerfish SS generation to accomodate 10X indices.

## 20231011.2

Change lane yield threshold for NovaSeqXPlus 10B

## 20231011.1

Change lane yield threshold for NextSeq P3

## 20231009.1

Remove special rule for no-depletion in bravo_csv

## 20230928.2

Fix parent in running notes in comments_to_running_notes

## 20230928.1

Fix couchdb conflict error with running notes

## 20230927.1

Fix bug with datatime in make_running_note_from_workset

## 20230925.1

Bugfix ONT process started runs

## 20230914.1

Replace mfs with ngi-nas-ns

## 20230828.2

Update Qubit EPP scripts to handle FLEX file format

## 20230828.1

Use the longer read for demux threshold

## 20230821.1

Fix bug that control has no project id in index checker

## 20230814.1

Enable "ONT Start Sequencing v2.0" for running notes script.

## 20230726.2

Refactor index_distance_checker

## 20230726.1

Add function to verify if sample name matches project id in index_distance_checker

## 20230718.2

Add NovaSeqXPlus in sequencing step list for readscount

## 20230718.1

Add function to verify sample name format in index_distance_checker

## 20230714.1

Accomodate Anglerfish samplesheet generation w/o any ONT barcodes.

## 20230712.1

Fix fatal error for ONT EPP by updating names of module resource.

## 20230711.2

Fix unwarranted error message when moving files to external storage by using a different shutil function. Likely issue with Python <3.8.

## 20230711.1

When calculating amounts in QC, populate both "Amount (ng)" and "Amount (fmol)", if possible. Useful for LIMSing nanopore samples.

## 20230630.2

Implement ONT and Anglerfish samplesheet generation for MinION QC.

## 20230630.1

Config updates and minor fixes from live testing the NovaSeqXPlus sequencing protocol on dummy samples on LIMS Prod.

## 20230622.1

Bugfix for deviation 173. Differentiate metadata paths for Illumina instruments.

## 20230615.1

Put generated ONT samplesheets on ngi-nas-ns instead of mfs.

## 20230613.1

Rework zika_utils.format_worklist() split transfers logic to prevent the post-split volume from ending up as less than what is allowed by the instrument.

## 20230602.1

Rename utils module to epp_utils to avoid name collision with native Python module and fix bug causing fatal error for Zika pooling.

## 20230529.1

Assign step (accidentally omitted from PR #150) to RN config.

## 20230525.1

Live troubleshooting of ONT EPPs upon deployment of new workflow to LIMS prod.

## 20230329.1

Improve modularity and readability of ONT EPP script names and contents. Also implement changes requested during live testing.

## 20230313.1

Deploy validation 23_02_zika_codebase_revamp to replace accredited codebase for pooling using Mosquito X1.

## 20230306.2

Update control lists and fetch run recipe from project for samplesheet generator

## 20230306.1

Replace formula used for ng -> molar conversion.

## 20230227.1

Improvements and bugfixes on ONT EPPs.

## 20230224.2

Add four new EPPs related to the updated ONT workflow deploying shortly.

## 20230224.1

Update after live troubleshooting of new Zika pooling code. Fix faulty variable name and improve error logging.

## 20230222.1

Support nM as a valid conc unit for Aggregate QC DNA and RNA

## 20230213.1

Differentiate Zika normalization parameters for Amplicon workflow plate set-up. Unlike QIAseq and SMARTer it should use customer metrics and a lower minimum volume.

## 20230209.1

Enable verify index and placement epp for checking wrong well format

## 20230207.1

Update 20230130.2, correct the volume and conc information that is fetched and support both nM and ng/ul pooling. General updates to make the code simpler and more maintainable.

## 20230130.2

zika_refactoring
Add re-factored pooling code for Zika. Re-route to the new code ONLY for RAD-seq pooling (non-accredited). Accredited operations will run on the old code, for now.

## 20230130.1

Convert 10X dual index 2 to RC for MiSeq

## 20230128.1

Update index_checker EPP to support SMARTSEQ3 indexes

## 20230126.1

Fix issue with NaN values for fragment analyzer results

## 20230123.1

Fix bug that manual in UDF instrument is recorded in logbook

## 20230116.1

Refactor EPP scripts for qc_amount_calculation

## 20221215.1

When writing the Zika deck layout in a worklist comment, omit all commas, to prevent the line from being cut-off.

## 20221123.1

New EPP for calculating cell or nuclei conc for the new 10X Chromium workflow

## 20221122.1

Also support two new UDFs for the QIAseq miRNA and Amplicon workflows for Bravo

## 20221121.1

Large update in functionality of Zika code. Accomodate two new UDFs and enable usage in the non-validated methods SMARTer PicoRNA, QIAseq miRNA and amplicon normalization.

## 20221116.2

Refactor of the default_bravo and calc_vol functions for bravo_csv to include two new UDFs

## 20221116.1

Update amount taken and total volume for bravo_csv

## 20221109.1

Implement Zika for QIAseq setup and start refactoring Zika code into separate files zika.py and zika_methods.py

## 20221011.1

Fix bug that manual in UDF instrument is recorded in logbook

## 20220914.1

Multiple EPP changes to support the OmniC protocol v2.0

## 20220909.1

Handle special characters in PCs name

## 20220907.1

Add more optional keys for Aggregate QC

## 20220904.1

Add PromethION Sequencing in comments_to_running_notes

## 20220902.2

Fix bug with index checker with submitted container info for inhouse libraries

## 20220902.1

New EPP for copying input UDF to output

## 20220831.1

For MiSeq samplesheet, replace Experiment Name with Flowcell ID

## 20220804.1

Add new control types for samplesheet generator

## 20220722.1

Upgrade index checker to throw error for bad format indexes

## 20220718.1

Fix bug with manage_demux_stats that noindex case cannot be handled for NextSeq

## 20220709.2

Upgrade index checker for checking sample placement

## 20220709.1

Fix issue that record changes EPP cannot handle controls

## 20220708.1

Refactor index checker for better handling of smartseq indexes

## 20220707.1

Write verify indexes comments to running notes

## 20220706.1

Upgrade index checker for verifying finished library projects

## 20220701.1

Fix bug with single read MiSeq run for illumina_run_parameter_parser

## 20220630.1

Make a new logbook EPP based on Google service account

## 20220629.1

Support Biomek for logbook

## 20220628.1

Remove workset tag for CaliperGX in comments_to_running_notes

## 20220616.1

Fix path of QC_criteria.json

## 20220615.1

Update statusdb URL to use https

## 20220608.1

Fix index distance checker for cases that one sample with multiple indexes

## 20220606.1

Fix samplesheet generator for cases that one sample with multiple indexes

## 20220602.1

Rename FC and cartridge UDFs for NextSeq and add NextSeq 2000 P1

## 20220506.1

Take 2uL sample for low pipetting volume cases for the SMARTer Pico RNA workflows

## 20220503.1

Include controls in samplesheet for MiSeq, NextSeq and NovaSeq

## 20220428.1

Enable illumina_run_parameter_parser for parsing run stats for NovaSeq

## 20220427.1

Support 10X SI-TS indexes

## 20220415.2

New EPP for summarizing Aggregate QC stats into running notes, stats for QC metrics

## 20220415.1

New EPP for summarizing Aggregate QC stats into running notes

## 20220412.1

Refactor 10X index pattern names

## 20220409.1

Do not convert index 2 for finished library samples for MiSeq

## 20220407.1

New index handling method for samplesheet generator

## 20220313.1

Update illumina_run_parameter_parser for handling MiSeq run without index cycles

## 20220304.1

Multiple EPP changes to support the new OmniC protocol

## 20220301.1

Support Mosquito for logbook

## 20220222.1

Return message when no issue detected for index checker

## 20220221.2

Refactor index checker to support 10X indexes

## 20220221.1

New EPP for checking index distance

## 20220217.1

Update illumina_run_parameter_parser for parsing run stats for MiSeq

## 20220215.1

Put back Workflow for samplesheet generator for MiSeq

## 20220211.1

Replace UDF for samplesheet generator for MiSeq

## 20220202.1

Update to send email to proj coord when a running note is written from LIMS

## 20211104.1

Update samplesheet generator to handle non-QC Minion sequencing step

## 20211027.1

Remove FastQ path from MinION samplesheet

## 20211025.2

Bravo CSV EPP for new library normalization and pooling steps

## 20211025.1

EPP support for new library normalization and pooling steps

## 20211021.1

Show ERROR messages when pool volume is too high

## 20211013.1

Support selectable Fragment Analyzer for logbook

## 20211011.1

Update anglerfish results parser to support outputfile with new format

## 20211007.1

Support fmol amount calculation

## 20210930.1

Fix bug with control samples for bravo_csv

## 20210920.1

Exclude RNA no depletion protocol from volume adjustment

## 20210910.1

Update bravo_csv to support volume adjustment for high conc samples

## 20210809.1

Update threshold of max undet per lane percentage for demux step

## 20210702.1

Upgrade EPPs to support the new ONT protocol

## 20210617.1

Support additional 10X index types in samplesheet generator
Update 10X index list

## 20210615.1

Support DV200 for Caliper result parser

## 20210603.1

Allow empty path for Minion QC

## 20210531.1

Fix bug with MiSeq in samplesheet generator

## 20210528.1

Better sort functions for bravo csv and samplesheet

## 20210525.2

Fix issue with error message

## 20210525.1

Add fragment analyzer protocols in comments_to_running_notes

## 20210520.1

Upgrade EPPs to support the new QIAseq miRNA protocol

## 20210519.1

Fix bug with None type comparison in copy_qubit.py

## 20210511.1

Update obtain_customer_cc.py to support custom volume

## 20210503.1

Update scripts for parsing fragment analyzer result files

## 20210419.1

Port scripts to python 3

## 20210414.1

Update illumina_run_parameter_parser for parsing run stats

## 20210410.1

Update samplesheet generator to handle blanks in sample index

## 20210409.2

Update EPP for parsing run info for NextSeq 2000, MiSeq and NovaSeq

## 20210409.1

Update EPP for parsing run info for both NextSeq 2000 and MiSeq

## 20210408.1

New EPP for parsing run info for NextSeq 2000

## 20210313.1

Support additional 10X index types in samplesheet generator
Update 10X index list

## 20210226.1

Change plate name to plate id for Bravo CSV for qPCR

## 20210224.2

Add new EPP for aliquoting samples for qPCR steps

## 20210224.1

Setup VERSIONLOG.md<|MERGE_RESOLUTION|>--- conflicted
+++ resolved
@@ -1,10 +1,9 @@
 # Scilifelab_epps Version Log
 
-<<<<<<< HEAD
 ## 20240321.1
 
 Misc. ONT updates relating to new ONT workflow.
-=======
+
 ## 20250318.1
 
 Handle missing PercentMismatch for samples in IndexAssignment.csv
@@ -20,7 +19,6 @@
 ## 20250317.1
 
 Replace deprecated pkg_resources package and upgrade CI.
->>>>>>> 4f028a1c
 
 ## 20250304.1
 
