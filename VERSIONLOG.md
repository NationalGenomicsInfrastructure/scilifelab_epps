# Scilifelab_epps Version Log

## 20240429.1

<<<<<<< HEAD
Major ONT update and new module 'calc_from_args' for generalized calculations.
=======
Add TAKARA_8nt_UDI and TruSeqUDv2-UDI for index checking
>>>>>>> 00f666a7

## 20240425.1

Close psycopg2 connections when query is done

## 20240423.1

Update the multiplication factor for total Lysate

## 20240422.2

Update GHA script to check VERSIONLOG.md diff to compare the latest PR-commit to the latest upstream/master commit instead of the commit at the base of the PR-branch.

## 20240422.1

Fix bug that seq_platform cannot be fetched when sample ID is in a wrong format

## 20240417.1

Update lane yield thresholds for NovaSeqXPlus 1.5B and 25B FC

## 20240415.1

Upgrade index checker for finlib to check index orientations

## 20240411.1

Fix bug with plate well index

## 20240409.1

Fix issue that sys stderr blocks a step to be completed

## 20240407.1

Add Genstat URL in running notes

## 20240407.1

Add lane yield threshold for NovaSeqXPlus 25B FC

## 20240325.1

Upgrade index_placement_checker to check expected index position

## 20240320.4

Enable index_distance_checker to catch case that one sample with multiple indexes

## 20240320.3

Enable index_placement_checker to verify index set

## 20240320.2

Improve warning messages for index_distance_checker

## 20240320.1

Add cDNA QC in comments_to_running_notes

## 20240319.1

New EPP for checking index placement for inhouse workset

## 20240318.1

Add lane yield threshold for NovaSeqXPlus 1.5B FC

## 20240315.2

ruff format linting

## 20240315.1

Handle special cases for Miseq samplesheet

## 20240307.1

Add PCR machine as UDF to "CytAssist Probe Release and Extension".

## 20240305.1

Add CytAssist electronic logbook.

## 20240229.2

Add PCR instrument logbook automation for Visium CytAssist protocol steps.

## 20240229.1

Add Biomek to "Selection, cDNA Synthesis and Library Construction" step.

## 20240215.1

Treat RAD-seq as regular pooling step, requested by Hamid.

## 20240208.1

In Anglerfish parsing, only try to assign barcode-specific UDFs for barcoded samples.

## 20240130.1

Handle Anglerfish result parsing for runs W/O ONT barcodes

## 20240126.1

Discover latest anglerfish run even if embedded in subdir of run dir

## 20240122.1

Enable copy_field_art2samp to copy values from Aggregate QC steps

## 20230111.1

Add CI-check to see versionlog is updated for a given pull request

## 20231220.1

Fix bug with verify index EPP

## 20231219.1

Fix bug that log is missing with index checker

## 20231214.1

Always have chemistry as amplicon for Miseq samplesheet

## 20231213.3

Fix BioAnalyzer EPP to expect row-wise samples instead of column-wise. Associated with deviation #211.

## 20231213.2

Expand 10X and SS3 indexes for MiSeq samplesheet

## 20231213.1

Fix MiSeq samplesheet generator to include options for custom primers

## 20231212.1

Enable Attaching xml files for MiSeq

## 20231201.1

Change MiSeq samplesheet to new version

## 20231120.1

Fix change in flowcell mode name that is related with control software upgrade

## 20231117.1

Re-write EPP for parsing Anglerfish results.

## 20231106.1

Fix error for RAD-seq prep pooling.

## 20231102.1

Improve logging for Zika normalization and improve docs for Zika utils func.

## 20231102.1

Implement script parse_ba_results.py.

## 20231031.1

Change Tecan instrument into UDF for logbook

## 20231027.1

Fix bug with multiple Tos breaking sendmail

## 20231025.2

Refactor UDF names for library prep amount

## 20231025.1

Remove obsoleted EPP scripts

## 20231019.1

Remove HiSeq and HiSeqX from demux EPP scripts

## 20231011.4

Add support for Illumina DNA PCR-free protocol

## 20231011.3

Update Anglerfish SS generation to accomodate 10X indices.

## 20231011.2

Change lane yield threshold for NovaSeqXPlus 10B

## 20231011.1

Change lane yield threshold for NextSeq P3

## 20231009.1

Remove special rule for no-depletion in bravo_csv

## 20230928.2

Fix parent in running notes in comments_to_running_notes

## 20230928.1

Fix couchdb conflict error with running notes

## 20230927.1

Fix bug with datatime in make_running_note_from_workset

## 20230925.1

Bugfix ONT process started runs

## 20230914.1

Replace mfs with ngi-nas-ns

## 20230828.2

Update Qubit EPP scripts to handle FLEX file format

## 20230828.1

Use the longer read for demux threshold

## 20230821.1

Fix bug that control has no project id in index checker

## 20230814.1

Enable "ONT Start Sequencing v2.0" for running notes script.

## 20230726.2

Refactor index_distance_checker

## 20230726.1

Add function to verify if sample name matches project id in index_distance_checker

## 20230718.2

Add NovaSeqXPlus in sequencing step list for readscount

## 20230718.1

Add function to verify sample name format in index_distance_checker

## 20230714.1

Accomodate Anglerfish samplesheet generation w/o any ONT barcodes.

## 20230712.1

Fix fatal error for ONT EPP by updating names of module resource.

## 20230711.2

Fix unwarranted error message when moving files to external storage by using a different shutil function. Likely issue with Python <3.8.

## 20230711.1

When calculating amounts in QC, populate both "Amount (ng)" and "Amount (fmol)", if possible. Useful for LIMSing nanopore samples.

## 20230630.2

Implement ONT and Anglerfish samplesheet generation for MinION QC.

## 20230630.1

Config updates and minor fixes from live testing the NovaSeqXPlus sequencing protocol on dummy samples on LIMS Prod.

## 20230622.1

Bugfix for deviation 173. Differentiate metadata paths for Illumina instruments.

## 20230615.1

Put generated ONT samplesheets on ngi-nas-ns instead of mfs.

## 20230613.1

Rework zika_utils.format_worklist() split transfers logic to prevent the post-split volume from ending up as less than what is allowed by the instrument.

## 20230602.1

Rename utils module to epp_utils to avoid name collision with native Python module and fix bug causing fatal error for Zika pooling.

## 20230529.1

Assign step (accidentally omitted from PR #150) to RN config.

## 20230525.1

Live troubleshooting of ONT EPPs upon deployment of new workflow to LIMS prod.

## 20230329.1

Improve modularity and readability of ONT EPP script names and contents. Also implement changes requested during live testing.

## 20230313.1

Deploy validation 23_02_zika_codebase_revamp to replace accredited codebase for pooling using Mosquito X1.

## 20230306.2

Update control lists and fetch run recipe from project for samplesheet generator

## 20230306.1

Replace formula used for ng -> molar conversion.

## 20230227.1

Improvements and bugfixes on ONT EPPs.

## 20230224.2

Add four new EPPs related to the updated ONT workflow deploying shortly.

## 20230224.1

Update after live troubleshooting of new Zika pooling code. Fix faulty variable name and improve error logging.

## 20230222.1

Support nM as a valid conc unit for Aggregate QC DNA and RNA

## 20230213.1

Differentiate Zika normalization parameters for Amplicon workflow plate set-up. Unlike QIAseq and SMARTer it should use customer metrics and a lower minimum volume.

## 20230209.1

Enable verify index and placement epp for checking wrong well format

## 20230207.1

Update 20230130.2, correct the volume and conc information that is fetched and support both nM and ng/ul pooling. General updates to make the code simpler and more maintainable.

## 20230130.2

zika_refactoring
Add re-factored pooling code for Zika. Re-route to the new code ONLY for RAD-seq pooling (non-accredited). Accredited operations will run on the old code, for now.

## 20230130.1

Convert 10X dual index 2 to RC for MiSeq

## 20230128.1

Update index_checker EPP to support SMARTSEQ3 indexes

## 20230126.1

Fix issue with NaN values for fragment analyzer results

## 20230123.1

Fix bug that manual in UDF instrument is recorded in logbook

## 20230116.1

Refactor EPP scripts for qc_amount_calculation

## 20221215.1

When writing the Zika deck layout in a worklist comment, omit all commas, to prevent the line from being cut-off.

## 20221123.1

New EPP for calculating cell or nuclei conc for the new 10X Chromium workflow

## 20221122.1

Also support two new UDFs for the QIAseq miRNA and Amplicon workflows for Bravo

## 20221121.1

Large update in functionality of Zika code. Accomodate two new UDFs and enable usage in the non-validated methods SMARTer PicoRNA, QIAseq miRNA and amplicon normalization.

## 20221116.2

Refactor of the default_bravo and calc_vol functions for bravo_csv to include two new UDFs

## 20221116.1

Update amount taken and total volume for bravo_csv

## 20221109.1

Implement Zika for QIAseq setup and start refactoring Zika code into separate files zika.py and zika_methods.py

## 20221011.1

Fix bug that manual in UDF instrument is recorded in logbook

## 20220914.1

Multiple EPP changes to support the OmniC protocol v2.0

## 20220909.1

Handle special characters in PCs name

## 20220907.1

Add more optional keys for Aggregate QC

## 20220904.1

Add PromethION Sequencing in comments_to_running_notes

## 20220902.2

Fix bug with index checker with submitted container info for inhouse libraries

## 20220902.1

New EPP for copying input UDF to output

## 20220831.1

For MiSeq samplesheet, replace Experiment Name with Flowcell ID

## 20220804.1

Add new control types for samplesheet generator

## 20220722.1

Upgrade index checker to throw error for bad format indexes

## 20220718.1

Fix bug with manage_demux_stats that noindex case cannot be handled for NextSeq

## 20220709.2

Upgrade index checker for checking sample placement

## 20220709.1

Fix issue that record changes EPP cannot handle controls

## 20220708.1

Refactor index checker for better handling of smartseq indexes

## 20220707.1

Write verify indexes comments to running notes

## 20220706.1

Upgrade index checker for verifying finished library projects

## 20220701.1

Fix bug with single read MiSeq run for illumina_run_parameter_parser

## 20220630.1

Make a new logbook EPP based on Google service account

## 20220629.1

Support Biomek for logbook

## 20220628.1

Remove workset tag for CaliperGX in comments_to_running_notes

## 20220616.1

Fix path of QC_criteria.json

## 20220615.1

Update statusdb URL to use https

## 20220608.1

Fix index distance checker for cases that one sample with multiple indexes

## 20220606.1

Fix samplesheet generator for cases that one sample with multiple indexes

## 20220602.1

Rename FC and cartridge UDFs for NextSeq and add NextSeq 2000 P1

## 20220506.1

Take 2uL sample for low pipetting volume cases for the SMARTer Pico RNA workflows

## 20220503.1

Include controls in samplesheet for MiSeq, NextSeq and NovaSeq

## 20220428.1

Enable illumina_run_parameter_parser for parsing run stats for NovaSeq

## 20220427.1

Support 10X SI-TS indexes

## 20220415.2

New EPP for summarizing Aggregate QC stats into running notes, stats for QC metrics

## 20220415.1

New EPP for summarizing Aggregate QC stats into running notes

## 20220412.1

Refactor 10X index pattern names

## 20220409.1

Do not convert index 2 for finished library samples for MiSeq

## 20220407.1

New index handling method for samplesheet generator

## 20220313.1

Update illumina_run_parameter_parser for handling MiSeq run without index cycles

## 20220304.1

Multiple EPP changes to support the new OmniC protocol

## 20220301.1

Support Mosquito for logbook

## 20220222.1

Return message when no issue detected for index checker

## 20220221.2

Refactor index checker to support 10X indexes

## 20220221.1

New EPP for checking index distance

## 20220217.1

Update illumina_run_parameter_parser for parsing run stats for MiSeq

## 20220215.1

Put back Workflow for samplesheet generator for MiSeq

## 20220211.1

Replace UDF for samplesheet generator for MiSeq

## 20220202.1

Update to send email to proj coord when a running note is written from LIMS

## 20211104.1

Update samplesheet generator to handle non-QC Minion sequencing step

## 20211027.1

Remove FastQ path from MinION samplesheet

## 20211025.2

Bravo CSV EPP for new library normalization and pooling steps

## 20211025.1

EPP support for new library normalization and pooling steps

## 20211021.1

Show ERROR messages when pool volume is too high

## 20211013.1

Support selectable Fragment Analyzer for logbook

## 20211011.1

Update anglerfish results parser to support outputfile with new format

## 20211007.1

Support fmol amount calculation

## 20210930.1

Fix bug with control samples for bravo_csv

## 20210920.1

Exclude RNA no depletion protocol from volume adjustment

## 20210910.1

Update bravo_csv to support volume adjustment for high conc samples

## 20210809.1

Update threshold of max undet per lane percentage for demux step

## 20210702.1

Upgrade EPPs to support the new ONT protocol

## 20210617.1

Support additional 10X index types in samplesheet generator
Update 10X index list

## 20210615.1

Support DV200 for Caliper result parser

## 20210603.1

Allow empty path for Minion QC

## 20210531.1

Fix bug with MiSeq in samplesheet generator

## 20210528.1

Better sort functions for bravo csv and samplesheet

## 20210525.2

Fix issue with error message

## 20210525.1

Add fragment analyzer protocols in comments_to_running_notes

## 20210520.1

Upgrade EPPs to support the new QIAseq miRNA protocol

## 20210519.1

Fix bug with None type comparison in copy_qubit.py

## 20210511.1

Update obtain_customer_cc.py to support custom volume

## 20210503.1

Update scripts for parsing fragment analyzer result files

## 20210419.1

Port scripts to python 3

## 20210414.1

Update illumina_run_parameter_parser for parsing run stats

## 20210410.1

Update samplesheet generator to handle blanks in sample index

## 20210409.2

Update EPP for parsing run info for NextSeq 2000, MiSeq and NovaSeq

## 20210409.1

Update EPP for parsing run info for both NextSeq 2000 and MiSeq

## 20210408.1

New EPP for parsing run info for NextSeq 2000

## 20210313.1

Support additional 10X index types in samplesheet generator
Update 10X index list

## 20210226.1

Change plate name to plate id for Bravo CSV for qPCR

## 20210224.2

Add new EPP for aliquoting samples for qPCR steps

## 20210224.1

Setup VERSIONLOG.md<|MERGE_RESOLUTION|>--- conflicted
+++ resolved
@@ -1,12 +1,12 @@
 # Scilifelab_epps Version Log
 
+## 20240502.1
+
+Major ONT update and new module 'calc_from_args' for generalized calculations.
+
 ## 20240429.1
 
-<<<<<<< HEAD
-Major ONT update and new module 'calc_from_args' for generalized calculations.
-=======
 Add TAKARA_8nt_UDI and TruSeqUDv2-UDI for index checking
->>>>>>> 00f666a7
 
 ## 20240425.1
 
