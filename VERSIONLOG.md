# Scilifelab_epps Version Log

<<<<<<< HEAD
## 20250431.1

Update EPP wrapper to send log messages to stdout.
=======
## 20250328.1

Add script to add running notes from the step Load to Flowcell (NovaSeqXPlus) v1.0.
>>>>>>> a345de13

## 20250327.1

Re-work ONT barcoding module and it's application for MinKNOW samplesheet generation.

## 20250318.1

Handle missing PercentMismatch for samples in IndexAssignment.csv

## 20250317.3

Hotfix of 20250317.1, invalid implementation of function.

## 20250317.2

Apply uppercase to flowcell ID.

## 20250317.1

Replace deprecated pkg_resources package and upgrade CI.

## 20250304.1

Update formulas to match updated [NEB calc tool](https://nebiocalculator.neb.com/#!/dsdnaamt), assuming deprotonated phosphate hydroxyls.

## 20250218.1

Bugfix demux script by skipping outputs that do not contain the relevant sample name.

## 20250212.1

In reads aggregation, do not warn for samples without demux artifacts if they are aborted.

## 20250205.1

Introduce patch to reads aggregation EPP so opened steps don't have to be re-started from scratch.

## 20250201.1

Renovate reads aggregation EPP and include ONT / AVITI.

## 20250123.2

Remove parenthesized content from sample names in MinKNOW samplesheet. This is so the input sample location can be shown easily, without having to change the nature of the sequencing step or interfering with the samplesheet downstream.

## 20250123.1

Shorten MinKNOW samplesheet name, so the timestamp is visible in the MinKNOW file explorer. Also add happy-new-year dir creation.

## 20250122.2

Rebuild EPP to fetch last recorded derived sample UDF.

## 20250122.1

Create yearly dir for AVITI run manifests.

## 20250116.1

Ruff 0.9.2 formatting.

## 20250108.1

Replace PR Label checker with a less opaque action.

## 20241211.1

No longer reserve PromethION column 3 for Clinical Genomics.

## 20241114.1

Bugfix Bravo CSV for qPCR. Needed better logic for isolating physical output artifacts.

## 20241108.1

Add col for qPCR dilution vol

## 20241104.2

For AVITI manifest generation: make PhiX manifest variant, fix udf typo, remove unused func, clarify var names, add cases to reverse-compliment Index2.

## 20241104.1

Suspected bugfix for BA parsing script.

## 20241028.1

Additional lane thresholds for AVITI

## 20241025.1

Support MiSeq V2 Micro

## 20241016.1

Remove index orientation checker

## 20241015.1

Improve project validator EPP

## 20241011.1

New project validator EPP

## 20241009.1

Improve AVITI run manifest generation with sample-level settings. No longer produce submanifests.

## 20241006.2

Improve aviti run parameter parser

## 20241006.1

Fix issue with empty Aviti runmanifest results in Lane nr 0

## 20241002.1

Fix bug with index checker EPP with preset index sets

## 20241001.1

Update index checker EPP to capture invalid bases

## 20240930.1

For AVITI manifest generation, assume idx2 > 12 cycles and no idx2 parsed means idx2 is UMI and add Ns to manifest.

## 20240925.1

Add 10X steps to comments-to-running-notes config.

## 20240924.2

Update method for fetching AVITI stats in the BCL conversion step

## 20240924.1

Fix bug with data type in frag_an_driver_gen

## 20240920.1

New EPP for parsing VC100 CSV file

## 20240913.1

Generate composite run manifests for AVITI based on index lengths.

## 20240912.3

Fix bugs with EPP in the BCL conversion step

## 20240912.2

Support AVITI protocols for lobgook and comments_to_RN

## 20240912.1

Update AVITI run stats parser to handle multiple lanes

## 20240910.5

Fix simple naming bug.

## 20240910.4

Fix bug causing MinKNOW ss generation to fail for single samples w. label.

## 20240910.3

Add logbook for PromethION and MinION.

## 20240910.2

Support both single lane and dual lane of AVITI flowcell
Decide whether to include PhiX based on lane level UDF

## 20240910.1

Downprioritize column 3 of PromethION (used by CG), when running script to suggest ports.

## 20240909.1

Fix bug with zika module import cont; Change project format for AVITI run manifest

## 20240902.4

Also include Project name and sequencing setup in AVITI run manifest for PhiX

## 20240902.3

Include Project name and sequencing setup in AVITI run manifest

## 20240902.2

Ruff format

## 20240902.1

Fix bug with zika module import

## 20240901.1

Fix bug with AVITI process

## 20240830.2

Make ONT volume calculations script case-agnostic for concentration units.

## 20240830.1

When parsing Anglerfish results, upload the Anglerfish .csv dataframe to the LIMS step.

## 20240826.1

Add script for AVITI run manifest generation, re-organize repo to follow best-practice modularization and implement EPP wrapper.

## 20240823.2

Add function to fetch sample-level Q30 for AVITI

## 20240823.1

Support AVITI in the BCL conversion step

## 20240822.1

New EPP scripts for parsing AVITI run parameters and stats

## 20240816.1

Set up fixed-volume pooling by Zika for no-QC libraries.

## 20240815.1

Support Illumina DNA No-QC protocol

## 20240701.1

Improve pipreqs comparison script in CI

## 20240624.1

Fix bug to accommodate truseq single idx when writing Anglerfish samplesheet

## 20240617.1

Change pattern to run mypy for entire dir regardless of file depth.

## 20240612.1

Skip warning message for distance of special indexes

## 20240610.1

When parsing ONT sequencing libraries, use database queries to link pool samples to their respective labels.

## 20240530.1

Support VC100 in logbook

## 20240527.1

Generate Anglerfish samplesheet post database sync and name after run.

## 20240523.1

Upgrade index orientation checker to handle swapped indexes

## 20240521.2

Bugfix comparative assertion in Anglerfish parsing.

## 20240521.1

Skip special indexes for index orientation checker

## 20240508.2

For ONT samplesheet generation, accommodate kits with included barcodes.

## 20240508.1

Refactor step and UDF instrument for Amplification and Purification

## 20240506.2

Use different functions for moving MinKNOW samplesheet to ngi-nas-ns.

## 20240506.1

Update instrument logbook and running notes config to new ONT QC workflow.

## 20240503.1

Fix bug that Check Index Distance Log is not correctly attached

## 20240502.1

Fix running notes configuration for last PR.

## 20240502.1

Major ONT update and new module 'calc_from_args' for generalized calculations.

## 20240429.1

Add TAKARA_8nt_UDI and TruSeqUDv2-UDI for index checking

## 20240425.1

Close psycopg2 connections when query is done

## 20240423.1

Update the multiplication factor for total Lysate

## 20240422.2

Update GHA script to check VERSIONLOG.md diff to compare the latest PR-commit to the latest upstream/master commit instead of the commit at the base of the PR-branch.

## 20240422.1

Fix bug that seq_platform cannot be fetched when sample ID is in a wrong format

## 20240417.1

Update lane yield thresholds for NovaSeqXPlus 1.5B and 25B FC

## 20240415.1

Upgrade index checker for finlib to check index orientations

## 20240411.1

Fix bug with plate well index

## 20240409.1

Fix issue that sys stderr blocks a step to be completed

## 20240407.1

Add Genstat URL in running notes

## 20240407.1

Add lane yield threshold for NovaSeqXPlus 25B FC

## 20240325.1

Upgrade index_placement_checker to check expected index position

## 20240320.4

Enable index_distance_checker to catch case that one sample with multiple indexes

## 20240320.3

Enable index_placement_checker to verify index set

## 20240320.2

Improve warning messages for index_distance_checker

## 20240320.1

Add cDNA QC in comments_to_running_notes

## 20240319.1

New EPP for checking index placement for inhouse workset

## 20240318.1

Add lane yield threshold for NovaSeqXPlus 1.5B FC

## 20240315.2

ruff format linting

## 20240315.1

Handle special cases for Miseq samplesheet

## 20240307.1

Add PCR machine as UDF to "CytAssist Probe Release and Extension".

## 20240305.1

Add CytAssist electronic logbook.

## 20240229.2

Add PCR instrument logbook automation for Visium CytAssist protocol steps.

## 20240229.1

Add Biomek to "Selection, cDNA Synthesis and Library Construction" step.

## 20240215.1

Treat RAD-seq as regular pooling step, requested by Hamid.

## 20240208.1

In Anglerfish parsing, only try to assign barcode-specific UDFs for barcoded samples.

## 20240130.1

Handle Anglerfish result parsing for runs W/O ONT barcodes

## 20240126.1

Discover latest anglerfish run even if embedded in subdir of run dir

## 20240122.1

Enable copy_field_art2samp to copy values from Aggregate QC steps

## 20230111.1

Add CI-check to see versionlog is updated for a given pull request

## 20231220.1

Fix bug with verify index EPP

## 20231219.1

Fix bug that log is missing with index checker

## 20231214.1

Always have chemistry as amplicon for Miseq samplesheet

## 20231213.3

Fix BioAnalyzer EPP to expect row-wise samples instead of column-wise. Associated with deviation #211.

## 20231213.2

Expand 10X and SS3 indexes for MiSeq samplesheet

## 20231213.1

Fix MiSeq samplesheet generator to include options for custom primers

## 20231212.1

Enable Attaching xml files for MiSeq

## 20231201.1

Change MiSeq samplesheet to new version

## 20231120.1

Fix change in flowcell mode name that is related with control software upgrade

## 20231117.1

Re-write EPP for parsing Anglerfish results.

## 20231106.1

Fix error for RAD-seq prep pooling.

## 20231102.1

Improve logging for Zika normalization and improve docs for Zika utils func.

## 20231102.1

Implement script parse_ba_results.py.

## 20231031.1

Change Tecan instrument into UDF for logbook

## 20231027.1

Fix bug with multiple Tos breaking sendmail

## 20231025.2

Refactor UDF names for library prep amount

## 20231025.1

Remove obsoleted EPP scripts

## 20231019.1

Remove HiSeq and HiSeqX from demux EPP scripts

## 20231011.4

Add support for Illumina DNA PCR-free protocol

## 20231011.3

Update Anglerfish SS generation to accomodate 10X indices.

## 20231011.2

Change lane yield threshold for NovaSeqXPlus 10B

## 20231011.1

Change lane yield threshold for NextSeq P3

## 20231009.1

Remove special rule for no-depletion in bravo_csv

## 20230928.2

Fix parent in running notes in comments_to_running_notes

## 20230928.1

Fix couchdb conflict error with running notes

## 20230927.1

Fix bug with datatime in make_running_note_from_workset

## 20230925.1

Bugfix ONT process started runs

## 20230914.1

Replace mfs with ngi-nas-ns

## 20230828.2

Update Qubit EPP scripts to handle FLEX file format

## 20230828.1

Use the longer read for demux threshold

## 20230821.1

Fix bug that control has no project id in index checker

## 20230814.1

Enable "ONT Start Sequencing v2.0" for running notes script.

## 20230726.2

Refactor index_distance_checker

## 20230726.1

Add function to verify if sample name matches project id in index_distance_checker

## 20230718.2

Add NovaSeqXPlus in sequencing step list for readscount

## 20230718.1

Add function to verify sample name format in index_distance_checker

## 20230714.1

Accomodate Anglerfish samplesheet generation w/o any ONT barcodes.

## 20230712.1

Fix fatal error for ONT EPP by updating names of module resource.

## 20230711.2

Fix unwarranted error message when moving files to external storage by using a different shutil function. Likely issue with Python <3.8.

## 20230711.1

When calculating amounts in QC, populate both "Amount (ng)" and "Amount (fmol)", if possible. Useful for LIMSing nanopore samples.

## 20230630.2

Implement ONT and Anglerfish samplesheet generation for MinION QC.

## 20230630.1

Config updates and minor fixes from live testing the NovaSeqXPlus sequencing protocol on dummy samples on LIMS Prod.

## 20230622.1

Bugfix for deviation 173. Differentiate metadata paths for Illumina instruments.

## 20230615.1

Put generated ONT samplesheets on ngi-nas-ns instead of mfs.

## 20230613.1

Rework zika_utils.format_worklist() split transfers logic to prevent the post-split volume from ending up as less than what is allowed by the instrument.

## 20230602.1

Rename utils module to epp_utils to avoid name collision with native Python module and fix bug causing fatal error for Zika pooling.

## 20230529.1

Assign step (accidentally omitted from PR #150) to RN config.

## 20230525.1

Live troubleshooting of ONT EPPs upon deployment of new workflow to LIMS prod.

## 20230329.1

Improve modularity and readability of ONT EPP script names and contents. Also implement changes requested during live testing.

## 20230313.1

Deploy validation 23_02_zika_codebase_revamp to replace accredited codebase for pooling using Mosquito X1.

## 20230306.2

Update control lists and fetch run recipe from project for samplesheet generator

## 20230306.1

Replace formula used for ng -> molar conversion.

## 20230227.1

Improvements and bugfixes on ONT EPPs.

## 20230224.2

Add four new EPPs related to the updated ONT workflow deploying shortly.

## 20230224.1

Update after live troubleshooting of new Zika pooling code. Fix faulty variable name and improve error logging.

## 20230222.1

Support nM as a valid conc unit for Aggregate QC DNA and RNA

## 20230213.1

Differentiate Zika normalization parameters for Amplicon workflow plate set-up. Unlike QIAseq and SMARTer it should use customer metrics and a lower minimum volume.

## 20230209.1

Enable verify index and placement epp for checking wrong well format

## 20230207.1

Update 20230130.2, correct the volume and conc information that is fetched and support both nM and ng/ul pooling. General updates to make the code simpler and more maintainable.

## 20230130.2

zika_refactoring
Add re-factored pooling code for Zika. Re-route to the new code ONLY for RAD-seq pooling (non-accredited). Accredited operations will run on the old code, for now.

## 20230130.1

Convert 10X dual index 2 to RC for MiSeq

## 20230128.1

Update index_checker EPP to support SMARTSEQ3 indexes

## 20230126.1

Fix issue with NaN values for fragment analyzer results

## 20230123.1

Fix bug that manual in UDF instrument is recorded in logbook

## 20230116.1

Refactor EPP scripts for qc_amount_calculation

## 20221215.1

When writing the Zika deck layout in a worklist comment, omit all commas, to prevent the line from being cut-off.

## 20221123.1

New EPP for calculating cell or nuclei conc for the new 10X Chromium workflow

## 20221122.1

Also support two new UDFs for the QIAseq miRNA and Amplicon workflows for Bravo

## 20221121.1

Large update in functionality of Zika code. Accomodate two new UDFs and enable usage in the non-validated methods SMARTer PicoRNA, QIAseq miRNA and amplicon normalization.

## 20221116.2

Refactor of the default_bravo and calc_vol functions for bravo_csv to include two new UDFs

## 20221116.1

Update amount taken and total volume for bravo_csv

## 20221109.1

Implement Zika for QIAseq setup and start refactoring Zika code into separate files zika.py and zika_methods.py

## 20221011.1

Fix bug that manual in UDF instrument is recorded in logbook

## 20220914.1

Multiple EPP changes to support the OmniC protocol v2.0

## 20220909.1

Handle special characters in PCs name

## 20220907.1

Add more optional keys for Aggregate QC

## 20220904.1

Add PromethION Sequencing in comments_to_running_notes

## 20220902.2

Fix bug with index checker with submitted container info for inhouse libraries

## 20220902.1

New EPP for copying input UDF to output

## 20220831.1

For MiSeq samplesheet, replace Experiment Name with Flowcell ID

## 20220804.1

Add new control types for samplesheet generator

## 20220722.1

Upgrade index checker to throw error for bad format indexes

## 20220718.1

Fix bug with manage_demux_stats that noindex case cannot be handled for NextSeq

## 20220709.2

Upgrade index checker for checking sample placement

## 20220709.1

Fix issue that record changes EPP cannot handle controls

## 20220708.1

Refactor index checker for better handling of smartseq indexes

## 20220707.1

Write verify indexes comments to running notes

## 20220706.1

Upgrade index checker for verifying finished library projects

## 20220701.1

Fix bug with single read MiSeq run for illumina_run_parameter_parser

## 20220630.1

Make a new logbook EPP based on Google service account

## 20220629.1

Support Biomek for logbook

## 20220628.1

Remove workset tag for CaliperGX in comments_to_running_notes

## 20220616.1

Fix path of QC_criteria.json

## 20220615.1

Update statusdb URL to use https

## 20220608.1

Fix index distance checker for cases that one sample with multiple indexes

## 20220606.1

Fix samplesheet generator for cases that one sample with multiple indexes

## 20220602.1

Rename FC and cartridge UDFs for NextSeq and add NextSeq 2000 P1

## 20220506.1

Take 2uL sample for low pipetting volume cases for the SMARTer Pico RNA workflows

## 20220503.1

Include controls in samplesheet for MiSeq, NextSeq and NovaSeq

## 20220428.1

Enable illumina_run_parameter_parser for parsing run stats for NovaSeq

## 20220427.1

Support 10X SI-TS indexes

## 20220415.2

New EPP for summarizing Aggregate QC stats into running notes, stats for QC metrics

## 20220415.1

New EPP for summarizing Aggregate QC stats into running notes

## 20220412.1

Refactor 10X index pattern names

## 20220409.1

Do not convert index 2 for finished library samples for MiSeq

## 20220407.1

New index handling method for samplesheet generator

## 20220313.1

Update illumina_run_parameter_parser for handling MiSeq run without index cycles

## 20220304.1

Multiple EPP changes to support the new OmniC protocol

## 20220301.1

Support Mosquito for logbook

## 20220222.1

Return message when no issue detected for index checker

## 20220221.2

Refactor index checker to support 10X indexes

## 20220221.1

New EPP for checking index distance

## 20220217.1

Update illumina_run_parameter_parser for parsing run stats for MiSeq

## 20220215.1

Put back Workflow for samplesheet generator for MiSeq

## 20220211.1

Replace UDF for samplesheet generator for MiSeq

## 20220202.1

Update to send email to proj coord when a running note is written from LIMS

## 20211104.1

Update samplesheet generator to handle non-QC Minion sequencing step

## 20211027.1

Remove FastQ path from MinION samplesheet

## 20211025.2

Bravo CSV EPP for new library normalization and pooling steps

## 20211025.1

EPP support for new library normalization and pooling steps

## 20211021.1

Show ERROR messages when pool volume is too high

## 20211013.1

Support selectable Fragment Analyzer for logbook

## 20211011.1

Update anglerfish results parser to support outputfile with new format

## 20211007.1

Support fmol amount calculation

## 20210930.1

Fix bug with control samples for bravo_csv

## 20210920.1

Exclude RNA no depletion protocol from volume adjustment

## 20210910.1

Update bravo_csv to support volume adjustment for high conc samples

## 20210809.1

Update threshold of max undet per lane percentage for demux step

## 20210702.1

Upgrade EPPs to support the new ONT protocol

## 20210617.1

Support additional 10X index types in samplesheet generator
Update 10X index list

## 20210615.1

Support DV200 for Caliper result parser

## 20210603.1

Allow empty path for Minion QC

## 20210531.1

Fix bug with MiSeq in samplesheet generator

## 20210528.1

Better sort functions for bravo csv and samplesheet

## 20210525.2

Fix issue with error message

## 20210525.1

Add fragment analyzer protocols in comments_to_running_notes

## 20210520.1

Upgrade EPPs to support the new QIAseq miRNA protocol

## 20210519.1

Fix bug with None type comparison in copy_qubit.py

## 20210511.1

Update obtain_customer_cc.py to support custom volume

## 20210503.1

Update scripts for parsing fragment analyzer result files

## 20210419.1

Port scripts to python 3

## 20210414.1

Update illumina_run_parameter_parser for parsing run stats

## 20210410.1

Update samplesheet generator to handle blanks in sample index

## 20210409.2

Update EPP for parsing run info for NextSeq 2000, MiSeq and NovaSeq

## 20210409.1

Update EPP for parsing run info for both NextSeq 2000 and MiSeq

## 20210408.1

New EPP for parsing run info for NextSeq 2000

## 20210313.1

Support additional 10X index types in samplesheet generator
Update 10X index list

## 20210226.1

Change plate name to plate id for Bravo CSV for qPCR

## 20210224.2

Add new EPP for aliquoting samples for qPCR steps

## 20210224.1

Setup VERSIONLOG.md<|MERGE_RESOLUTION|>--- conflicted
+++ resolved
@@ -1,14 +1,12 @@
 # Scilifelab_epps Version Log
 
-<<<<<<< HEAD
 ## 20250431.1
 
 Update EPP wrapper to send log messages to stdout.
-=======
+
 ## 20250328.1
 
 Add script to add running notes from the step Load to Flowcell (NovaSeqXPlus) v1.0.
->>>>>>> a345de13
 
 ## 20250327.1
 
