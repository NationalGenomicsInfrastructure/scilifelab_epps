--- conflicted
+++ resolved
@@ -1,13 +1,14 @@
 # Scilifelab_epps Version Log
 
+
+## 20240910.3
+
+Add logbook for PromethION and MinION.
+
 ## 20240910.2
 
-<<<<<<< HEAD
-Add logbook for PromethION and MinION.
-=======
 Support both single lane and dual lane of AVITI flowcell
 Decide whether to include PhiX based on lane level UDF
->>>>>>> 06aea96b
 
 ## 20240910.1
 
