# Scilifelab_epps Version Log

<<<<<<< HEAD
## 20241220.1

Rebuild EPP to fetch last recorded derived sample UDF.
=======
## 20250122.1

Create yearly dir for AVITI run manifests.
>>>>>>> dc4ab4d3

## 20250116.1

Ruff 0.9.2 formatting.

## 20250108.1

Replace PR Label checker with a less opaque action.

## 20241211.1

No longer reserve PromethION column 3 for Clinical Genomics.

## 20241114.1

Bugfix Bravo CSV for qPCR. Needed better logic for isolating physical output artifacts.

## 20241108.1

Add col for qPCR dilution vol

## 20241104.2

For AVITI manifest generation: make PhiX manifest variant, fix udf typo, remove unused func, clarify var names, add cases to reverse-compliment Index2.

## 20241104.1

Suspected bugfix for BA parsing script.

## 20241028.1

Additional lane thresholds for AVITI

## 20241025.1

Support MiSeq V2 Micro

## 20241016.1

Remove index orientation checker

## 20241015.1

Improve project validator EPP

## 20241011.1

New project validator EPP

## 20241009.1

Improve AVITI run manifest generation with sample-level settings. No longer produce submanifests.

## 20241006.2

Improve aviti run parameter parser

## 20241006.1

Fix issue with empty Aviti runmanifest results in Lane nr 0

## 20241002.1

Fix bug with index checker EPP with preset index sets

## 20241001.1

Update index checker EPP to capture invalid bases

## 20240930.1

For AVITI manifest generation, assume idx2 > 12 cycles and no idx2 parsed means idx2 is UMI and add Ns to manifest.

## 20240925.1

Add 10X steps to comments-to-running-notes config.

## 20240924.2

Update method for fetching AVITI stats in the BCL conversion step

## 20240924.1

Fix bug with data type in frag_an_driver_gen

## 20240920.1

New EPP for parsing VC100 CSV file

## 20240913.1

Generate composite run manifests for AVITI based on index lengths.

## 20240912.3

Fix bugs with EPP in the BCL conversion step

## 20240912.2

Support AVITI protocols for lobgook and comments_to_RN

## 20240912.1

Update AVITI run stats parser to handle multiple lanes

## 20240910.5

Fix simple naming bug.

## 20240910.4

Fix bug causing MinKNOW ss generation to fail for single samples w. label.

## 20240910.3

Add logbook for PromethION and MinION.

## 20240910.2

Support both single lane and dual lane of AVITI flowcell
Decide whether to include PhiX based on lane level UDF

## 20240910.1

Downprioritize column 3 of PromethION (used by CG), when running script to suggest ports.

## 20240909.1

Fix bug with zika module import cont; Change project format for AVITI run manifest

## 20240902.4

Also include Project name and sequencing setup in AVITI run manifest for PhiX

## 20240902.3

Include Project name and sequencing setup in AVITI run manifest

## 20240902.2

Ruff format

## 20240902.1

Fix bug with zika module import

## 20240901.1

Fix bug with AVITI process

## 20240830.2

Make ONT volume calculations script case-agnostic for concentration units.

## 20240830.1

When parsing Anglerfish results, upload the Anglerfish .csv dataframe to the LIMS step.

## 20240826.1

Add script for AVITI run manifest generation, re-organize repo to follow best-practice modularization and implement EPP wrapper.

## 20240823.2

Add function to fetch sample-level Q30 for AVITI

## 20240823.1

Support AVITI in the BCL conversion step

## 20240822.1

New EPP scripts for parsing AVITI run parameters and stats

## 20240816.1

Set up fixed-volume pooling by Zika for no-QC libraries.

## 20240815.1

Support Illumina DNA No-QC protocol

## 20240701.1

Improve pipreqs comparison script in CI

## 20240624.1

Fix bug to accommodate truseq single idx when writing Anglerfish samplesheet

## 20240617.1

Change pattern to run mypy for entire dir regardless of file depth.

## 20240612.1

Skip warning message for distance of special indexes

## 20240610.1

When parsing ONT sequencing libraries, use database queries to link pool samples to their respective labels.

## 20240530.1

Support VC100 in logbook

## 20240527.1

Generate Anglerfish samplesheet post database sync and name after run.

## 20240523.1

Upgrade index orientation checker to handle swapped indexes

## 20240521.2

Bugfix comparative assertion in Anglerfish parsing.

## 20240521.1

Skip special indexes for index orientation checker

## 20240508.2

For ONT samplesheet generation, accommodate kits with included barcodes.

## 20240508.1

Refactor step and UDF instrument for Amplification and Purification

## 20240506.2

Use different functions for moving MinKNOW samplesheet to ngi-nas-ns.

## 20240506.1

Update instrument logbook and running notes config to new ONT QC workflow.

## 20240503.1

Fix bug that Check Index Distance Log is not correctly attached

## 20240502.1

Fix running notes configuration for last PR.

## 20240502.1

Major ONT update and new module 'calc_from_args' for generalized calculations.

## 20240429.1

Add TAKARA_8nt_UDI and TruSeqUDv2-UDI for index checking

## 20240425.1

Close psycopg2 connections when query is done

## 20240423.1

Update the multiplication factor for total Lysate

## 20240422.2

Update GHA script to check VERSIONLOG.md diff to compare the latest PR-commit to the latest upstream/master commit instead of the commit at the base of the PR-branch.

## 20240422.1

Fix bug that seq_platform cannot be fetched when sample ID is in a wrong format

## 20240417.1

Update lane yield thresholds for NovaSeqXPlus 1.5B and 25B FC

## 20240415.1

Upgrade index checker for finlib to check index orientations

## 20240411.1

Fix bug with plate well index

## 20240409.1

Fix issue that sys stderr blocks a step to be completed

## 20240407.1

Add Genstat URL in running notes

## 20240407.1

Add lane yield threshold for NovaSeqXPlus 25B FC

## 20240325.1

Upgrade index_placement_checker to check expected index position

## 20240320.4

Enable index_distance_checker to catch case that one sample with multiple indexes

## 20240320.3

Enable index_placement_checker to verify index set

## 20240320.2

Improve warning messages for index_distance_checker

## 20240320.1

Add cDNA QC in comments_to_running_notes

## 20240319.1

New EPP for checking index placement for inhouse workset

## 20240318.1

Add lane yield threshold for NovaSeqXPlus 1.5B FC

## 20240315.2

ruff format linting

## 20240315.1

Handle special cases for Miseq samplesheet

## 20240307.1

Add PCR machine as UDF to "CytAssist Probe Release and Extension".

## 20240305.1

Add CytAssist electronic logbook.

## 20240229.2

Add PCR instrument logbook automation for Visium CytAssist protocol steps.

## 20240229.1

Add Biomek to "Selection, cDNA Synthesis and Library Construction" step.

## 20240215.1

Treat RAD-seq as regular pooling step, requested by Hamid.

## 20240208.1

In Anglerfish parsing, only try to assign barcode-specific UDFs for barcoded samples.

## 20240130.1

Handle Anglerfish result parsing for runs W/O ONT barcodes

## 20240126.1

Discover latest anglerfish run even if embedded in subdir of run dir

## 20240122.1

Enable copy_field_art2samp to copy values from Aggregate QC steps

## 20230111.1

Add CI-check to see versionlog is updated for a given pull request

## 20231220.1

Fix bug with verify index EPP

## 20231219.1

Fix bug that log is missing with index checker

## 20231214.1

Always have chemistry as amplicon for Miseq samplesheet

## 20231213.3

Fix BioAnalyzer EPP to expect row-wise samples instead of column-wise. Associated with deviation #211.

## 20231213.2

Expand 10X and SS3 indexes for MiSeq samplesheet

## 20231213.1

Fix MiSeq samplesheet generator to include options for custom primers

## 20231212.1

Enable Attaching xml files for MiSeq

## 20231201.1

Change MiSeq samplesheet to new version

## 20231120.1

Fix change in flowcell mode name that is related with control software upgrade

## 20231117.1

Re-write EPP for parsing Anglerfish results.

## 20231106.1

Fix error for RAD-seq prep pooling.

## 20231102.1

Improve logging for Zika normalization and improve docs for Zika utils func.

## 20231102.1

Implement script parse_ba_results.py.

## 20231031.1

Change Tecan instrument into UDF for logbook

## 20231027.1

Fix bug with multiple Tos breaking sendmail

## 20231025.2

Refactor UDF names for library prep amount

## 20231025.1

Remove obsoleted EPP scripts

## 20231019.1

Remove HiSeq and HiSeqX from demux EPP scripts

## 20231011.4

Add support for Illumina DNA PCR-free protocol

## 20231011.3

Update Anglerfish SS generation to accomodate 10X indices.

## 20231011.2

Change lane yield threshold for NovaSeqXPlus 10B

## 20231011.1

Change lane yield threshold for NextSeq P3

## 20231009.1

Remove special rule for no-depletion in bravo_csv

## 20230928.2

Fix parent in running notes in comments_to_running_notes

## 20230928.1

Fix couchdb conflict error with running notes

## 20230927.1

Fix bug with datatime in make_running_note_from_workset

## 20230925.1

Bugfix ONT process started runs

## 20230914.1

Replace mfs with ngi-nas-ns

## 20230828.2

Update Qubit EPP scripts to handle FLEX file format

## 20230828.1

Use the longer read for demux threshold

## 20230821.1

Fix bug that control has no project id in index checker

## 20230814.1

Enable "ONT Start Sequencing v2.0" for running notes script.

## 20230726.2

Refactor index_distance_checker

## 20230726.1

Add function to verify if sample name matches project id in index_distance_checker

## 20230718.2

Add NovaSeqXPlus in sequencing step list for readscount

## 20230718.1

Add function to verify sample name format in index_distance_checker

## 20230714.1

Accomodate Anglerfish samplesheet generation w/o any ONT barcodes.

## 20230712.1

Fix fatal error for ONT EPP by updating names of module resource.

## 20230711.2

Fix unwarranted error message when moving files to external storage by using a different shutil function. Likely issue with Python <3.8.

## 20230711.1

When calculating amounts in QC, populate both "Amount (ng)" and "Amount (fmol)", if possible. Useful for LIMSing nanopore samples.

## 20230630.2

Implement ONT and Anglerfish samplesheet generation for MinION QC.

## 20230630.1

Config updates and minor fixes from live testing the NovaSeqXPlus sequencing protocol on dummy samples on LIMS Prod.

## 20230622.1

Bugfix for deviation 173. Differentiate metadata paths for Illumina instruments.

## 20230615.1

Put generated ONT samplesheets on ngi-nas-ns instead of mfs.

## 20230613.1

Rework zika_utils.format_worklist() split transfers logic to prevent the post-split volume from ending up as less than what is allowed by the instrument.

## 20230602.1

Rename utils module to epp_utils to avoid name collision with native Python module and fix bug causing fatal error for Zika pooling.

## 20230529.1

Assign step (accidentally omitted from PR #150) to RN config.

## 20230525.1

Live troubleshooting of ONT EPPs upon deployment of new workflow to LIMS prod.

## 20230329.1

Improve modularity and readability of ONT EPP script names and contents. Also implement changes requested during live testing.

## 20230313.1

Deploy validation 23_02_zika_codebase_revamp to replace accredited codebase for pooling using Mosquito X1.

## 20230306.2

Update control lists and fetch run recipe from project for samplesheet generator

## 20230306.1

Replace formula used for ng -> molar conversion.

## 20230227.1

Improvements and bugfixes on ONT EPPs.

## 20230224.2

Add four new EPPs related to the updated ONT workflow deploying shortly.

## 20230224.1

Update after live troubleshooting of new Zika pooling code. Fix faulty variable name and improve error logging.

## 20230222.1

Support nM as a valid conc unit for Aggregate QC DNA and RNA

## 20230213.1

Differentiate Zika normalization parameters for Amplicon workflow plate set-up. Unlike QIAseq and SMARTer it should use customer metrics and a lower minimum volume.

## 20230209.1

Enable verify index and placement epp for checking wrong well format

## 20230207.1

Update 20230130.2, correct the volume and conc information that is fetched and support both nM and ng/ul pooling. General updates to make the code simpler and more maintainable.

## 20230130.2

zika_refactoring
Add re-factored pooling code for Zika. Re-route to the new code ONLY for RAD-seq pooling (non-accredited). Accredited operations will run on the old code, for now.

## 20230130.1

Convert 10X dual index 2 to RC for MiSeq

## 20230128.1

Update index_checker EPP to support SMARTSEQ3 indexes

## 20230126.1

Fix issue with NaN values for fragment analyzer results

## 20230123.1

Fix bug that manual in UDF instrument is recorded in logbook

## 20230116.1

Refactor EPP scripts for qc_amount_calculation

## 20221215.1

When writing the Zika deck layout in a worklist comment, omit all commas, to prevent the line from being cut-off.

## 20221123.1

New EPP for calculating cell or nuclei conc for the new 10X Chromium workflow

## 20221122.1

Also support two new UDFs for the QIAseq miRNA and Amplicon workflows for Bravo

## 20221121.1

Large update in functionality of Zika code. Accomodate two new UDFs and enable usage in the non-validated methods SMARTer PicoRNA, QIAseq miRNA and amplicon normalization.

## 20221116.2

Refactor of the default_bravo and calc_vol functions for bravo_csv to include two new UDFs

## 20221116.1

Update amount taken and total volume for bravo_csv

## 20221109.1

Implement Zika for QIAseq setup and start refactoring Zika code into separate files zika.py and zika_methods.py

## 20221011.1

Fix bug that manual in UDF instrument is recorded in logbook

## 20220914.1

Multiple EPP changes to support the OmniC protocol v2.0

## 20220909.1

Handle special characters in PCs name

## 20220907.1

Add more optional keys for Aggregate QC

## 20220904.1

Add PromethION Sequencing in comments_to_running_notes

## 20220902.2

Fix bug with index checker with submitted container info for inhouse libraries

## 20220902.1

New EPP for copying input UDF to output

## 20220831.1

For MiSeq samplesheet, replace Experiment Name with Flowcell ID

## 20220804.1

Add new control types for samplesheet generator

## 20220722.1

Upgrade index checker to throw error for bad format indexes

## 20220718.1

Fix bug with manage_demux_stats that noindex case cannot be handled for NextSeq

## 20220709.2

Upgrade index checker for checking sample placement

## 20220709.1

Fix issue that record changes EPP cannot handle controls

## 20220708.1

Refactor index checker for better handling of smartseq indexes

## 20220707.1

Write verify indexes comments to running notes

## 20220706.1

Upgrade index checker for verifying finished library projects

## 20220701.1

Fix bug with single read MiSeq run for illumina_run_parameter_parser

## 20220630.1

Make a new logbook EPP based on Google service account

## 20220629.1

Support Biomek for logbook

## 20220628.1

Remove workset tag for CaliperGX in comments_to_running_notes

## 20220616.1

Fix path of QC_criteria.json

## 20220615.1

Update statusdb URL to use https

## 20220608.1

Fix index distance checker for cases that one sample with multiple indexes

## 20220606.1

Fix samplesheet generator for cases that one sample with multiple indexes

## 20220602.1

Rename FC and cartridge UDFs for NextSeq and add NextSeq 2000 P1

## 20220506.1

Take 2uL sample for low pipetting volume cases for the SMARTer Pico RNA workflows

## 20220503.1

Include controls in samplesheet for MiSeq, NextSeq and NovaSeq

## 20220428.1

Enable illumina_run_parameter_parser for parsing run stats for NovaSeq

## 20220427.1

Support 10X SI-TS indexes

## 20220415.2

New EPP for summarizing Aggregate QC stats into running notes, stats for QC metrics

## 20220415.1

New EPP for summarizing Aggregate QC stats into running notes

## 20220412.1

Refactor 10X index pattern names

## 20220409.1

Do not convert index 2 for finished library samples for MiSeq

## 20220407.1

New index handling method for samplesheet generator

## 20220313.1

Update illumina_run_parameter_parser for handling MiSeq run without index cycles

## 20220304.1

Multiple EPP changes to support the new OmniC protocol

## 20220301.1

Support Mosquito for logbook

## 20220222.1

Return message when no issue detected for index checker

## 20220221.2

Refactor index checker to support 10X indexes

## 20220221.1

New EPP for checking index distance

## 20220217.1

Update illumina_run_parameter_parser for parsing run stats for MiSeq

## 20220215.1

Put back Workflow for samplesheet generator for MiSeq

## 20220211.1

Replace UDF for samplesheet generator for MiSeq

## 20220202.1

Update to send email to proj coord when a running note is written from LIMS

## 20211104.1

Update samplesheet generator to handle non-QC Minion sequencing step

## 20211027.1

Remove FastQ path from MinION samplesheet

## 20211025.2

Bravo CSV EPP for new library normalization and pooling steps

## 20211025.1

EPP support for new library normalization and pooling steps

## 20211021.1

Show ERROR messages when pool volume is too high

## 20211013.1

Support selectable Fragment Analyzer for logbook

## 20211011.1

Update anglerfish results parser to support outputfile with new format

## 20211007.1

Support fmol amount calculation

## 20210930.1

Fix bug with control samples for bravo_csv

## 20210920.1

Exclude RNA no depletion protocol from volume adjustment

## 20210910.1

Update bravo_csv to support volume adjustment for high conc samples

## 20210809.1

Update threshold of max undet per lane percentage for demux step

## 20210702.1

Upgrade EPPs to support the new ONT protocol

## 20210617.1

Support additional 10X index types in samplesheet generator
Update 10X index list

## 20210615.1

Support DV200 for Caliper result parser

## 20210603.1

Allow empty path for Minion QC

## 20210531.1

Fix bug with MiSeq in samplesheet generator

## 20210528.1

Better sort functions for bravo csv and samplesheet

## 20210525.2

Fix issue with error message

## 20210525.1

Add fragment analyzer protocols in comments_to_running_notes

## 20210520.1

Upgrade EPPs to support the new QIAseq miRNA protocol

## 20210519.1

Fix bug with None type comparison in copy_qubit.py

## 20210511.1

Update obtain_customer_cc.py to support custom volume

## 20210503.1

Update scripts for parsing fragment analyzer result files

## 20210419.1

Port scripts to python 3

## 20210414.1

Update illumina_run_parameter_parser for parsing run stats

## 20210410.1

Update samplesheet generator to handle blanks in sample index

## 20210409.2

Update EPP for parsing run info for NextSeq 2000, MiSeq and NovaSeq

## 20210409.1

Update EPP for parsing run info for both NextSeq 2000 and MiSeq

## 20210408.1

New EPP for parsing run info for NextSeq 2000

## 20210313.1

Support additional 10X index types in samplesheet generator
Update 10X index list

## 20210226.1

Change plate name to plate id for Bravo CSV for qPCR

## 20210224.2

Add new EPP for aliquoting samples for qPCR steps

## 20210224.1

Setup VERSIONLOG.md<|MERGE_RESOLUTION|>--- conflicted
+++ resolved
@@ -1,14 +1,12 @@
 # Scilifelab_epps Version Log
 
-<<<<<<< HEAD
-## 20241220.1
+## 20241222.2
 
 Rebuild EPP to fetch last recorded derived sample UDF.
-=======
+
 ## 20250122.1
 
 Create yearly dir for AVITI run manifests.
->>>>>>> dc4ab4d3
 
 ## 20250116.1
 
