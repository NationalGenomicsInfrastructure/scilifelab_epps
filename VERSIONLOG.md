# Scilifelab_epps Version Log

<<<<<<< HEAD
## 20240422.3

Major ONT update and new module 'calc_from_args' for generalized calculations.
=======
## 20240423.1

Update the multiplication factor for total Lysate
>>>>>>> 4c3b0e60

## 20240422.2

Update GHA script to check VERSIONLOG.md diff to compare the latest PR-commit to the latest upstream/master commit instead of the commit at the base of the PR-branch.

## 20240422.1

Fix bug that seq_platform cannot be fetched when sample ID is in a wrong format

## 20240417.1

Update lane yield thresholds for NovaSeqXPlus 1.5B and 25B FC

## 20240415.1

Upgrade index checker for finlib to check index orientations

## 20240411.1

Fix bug with plate well index

## 20240409.1

Fix issue that sys stderr blocks a step to be completed

## 20240407.1

Add Genstat URL in running notes

## 20240407.1

Add lane yield threshold for NovaSeqXPlus 25B FC

## 20240325.1

Upgrade index_placement_checker to check expected index position

## 20240320.4

Enable index_distance_checker to catch case that one sample with multiple indexes

## 20240320.3

Enable index_placement_checker to verify index set

## 20240320.2

Improve warning messages for index_distance_checker

## 20240320.1

Add cDNA QC in comments_to_running_notes

## 20240319.1

New EPP for checking index placement for inhouse workset

## 20240318.1

Add lane yield threshold for NovaSeqXPlus 1.5B FC

## 20240315.2

ruff format linting

## 20240315.1

Handle special cases for Miseq samplesheet

## 20240307.1

Add PCR machine as UDF to "CytAssist Probe Release and Extension".

## 20240305.1

Add CytAssist electronic logbook.

## 20240229.2

Add PCR instrument logbook automation for Visium CytAssist protocol steps.

## 20240229.1

Add Biomek to "Selection, cDNA Synthesis and Library Construction" step.

## 20240215.1

Treat RAD-seq as regular pooling step, requested by Hamid.

## 20240208.1

In Anglerfish parsing, only try to assign barcode-specific UDFs for barcoded samples.

## 20240130.1

Handle Anglerfish result parsing for runs W/O ONT barcodes

## 20240126.1

Discover latest anglerfish run even if embedded in subdir of run dir

## 20240122.1

Enable copy_field_art2samp to copy values from Aggregate QC steps

## 20230111.1

Add CI-check to see versionlog is updated for a given pull request

## 20231220.1

Fix bug with verify index EPP

## 20231219.1

Fix bug that log is missing with index checker

## 20231214.1

Always have chemistry as amplicon for Miseq samplesheet

## 20231213.3

Fix BioAnalyzer EPP to expect row-wise samples instead of column-wise. Associated with deviation #211.

## 20231213.2

Expand 10X and SS3 indexes for MiSeq samplesheet

## 20231213.1

Fix MiSeq samplesheet generator to include options for custom primers

## 20231212.1

Enable Attaching xml files for MiSeq

## 20231201.1

Change MiSeq samplesheet to new version

## 20231120.1

Fix change in flowcell mode name that is related with control software upgrade

## 20231117.1

Re-write EPP for parsing Anglerfish results.

## 20231106.1

Fix error for RAD-seq prep pooling.

## 20231102.1

Improve logging for Zika normalization and improve docs for Zika utils func.

## 20231102.1

Implement script parse_ba_results.py.

## 20231031.1

Change Tecan instrument into UDF for logbook

## 20231027.1

Fix bug with multiple Tos breaking sendmail

## 20231025.2

Refactor UDF names for library prep amount

## 20231025.1

Remove obsoleted EPP scripts

## 20231019.1

Remove HiSeq and HiSeqX from demux EPP scripts

## 20231011.4

Add support for Illumina DNA PCR-free protocol

## 20231011.3

Update Anglerfish SS generation to accomodate 10X indices.

## 20231011.2

Change lane yield threshold for NovaSeqXPlus 10B

## 20231011.1

Change lane yield threshold for NextSeq P3

## 20231009.1

Remove special rule for no-depletion in bravo_csv

## 20230928.2

Fix parent in running notes in comments_to_running_notes

## 20230928.1

Fix couchdb conflict error with running notes

## 20230927.1

Fix bug with datatime in make_running_note_from_workset

## 20230925.1

Bugfix ONT process started runs

## 20230914.1

Replace mfs with ngi-nas-ns

## 20230828.2

Update Qubit EPP scripts to handle FLEX file format

## 20230828.1

Use the longer read for demux threshold

## 20230821.1

Fix bug that control has no project id in index checker

## 20230814.1

Enable "ONT Start Sequencing v2.0" for running notes script.

## 20230726.2

Refactor index_distance_checker

## 20230726.1

Add function to verify if sample name matches project id in index_distance_checker

## 20230718.2

Add NovaSeqXPlus in sequencing step list for readscount

## 20230718.1

Add function to verify sample name format in index_distance_checker

## 20230714.1

Accomodate Anglerfish samplesheet generation w/o any ONT barcodes.

## 20230712.1

Fix fatal error for ONT EPP by updating names of module resource.

## 20230711.2

Fix unwarranted error message when moving files to external storage by using a different shutil function. Likely issue with Python <3.8.

## 20230711.1

When calculating amounts in QC, populate both "Amount (ng)" and "Amount (fmol)", if possible. Useful for LIMSing nanopore samples.

## 20230630.2

Implement ONT and Anglerfish samplesheet generation for MinION QC.

## 20230630.1

Config updates and minor fixes from live testing the NovaSeqXPlus sequencing protocol on dummy samples on LIMS Prod.

## 20230622.1

Bugfix for deviation 173. Differentiate metadata paths for Illumina instruments.

## 20230615.1

Put generated ONT samplesheets on ngi-nas-ns instead of mfs.

## 20230613.1

Rework zika_utils.format_worklist() split transfers logic to prevent the post-split volume from ending up as less than what is allowed by the instrument.

## 20230602.1

Rename utils module to epp_utils to avoid name collision with native Python module and fix bug causing fatal error for Zika pooling.

## 20230529.1

Assign step (accidentally omitted from PR #150) to RN config.

## 20230525.1

Live troubleshooting of ONT EPPs upon deployment of new workflow to LIMS prod.

## 20230329.1

Improve modularity and readability of ONT EPP script names and contents. Also implement changes requested during live testing.

## 20230313.1

Deploy validation 23_02_zika_codebase_revamp to replace accredited codebase for pooling using Mosquito X1.

## 20230306.2

Update control lists and fetch run recipe from project for samplesheet generator

## 20230306.1

Replace formula used for ng -> molar conversion.

## 20230227.1

Improvements and bugfixes on ONT EPPs.

## 20230224.2

Add four new EPPs related to the updated ONT workflow deploying shortly.

## 20230224.1

Update after live troubleshooting of new Zika pooling code. Fix faulty variable name and improve error logging.

## 20230222.1

Support nM as a valid conc unit for Aggregate QC DNA and RNA

## 20230213.1

Differentiate Zika normalization parameters for Amplicon workflow plate set-up. Unlike QIAseq and SMARTer it should use customer metrics and a lower minimum volume.

## 20230209.1

Enable verify index and placement epp for checking wrong well format

## 20230207.1

Update 20230130.2, correct the volume and conc information that is fetched and support both nM and ng/ul pooling. General updates to make the code simpler and more maintainable.

## 20230130.2

zika_refactoring
Add re-factored pooling code for Zika. Re-route to the new code ONLY for RAD-seq pooling (non-accredited). Accredited operations will run on the old code, for now.

## 20230130.1

Convert 10X dual index 2 to RC for MiSeq

## 20230128.1

Update index_checker EPP to support SMARTSEQ3 indexes

## 20230126.1

Fix issue with NaN values for fragment analyzer results

## 20230123.1

Fix bug that manual in UDF instrument is recorded in logbook

## 20230116.1

Refactor EPP scripts for qc_amount_calculation

## 20221215.1

When writing the Zika deck layout in a worklist comment, omit all commas, to prevent the line from being cut-off.

## 20221123.1

New EPP for calculating cell or nuclei conc for the new 10X Chromium workflow

## 20221122.1

Also support two new UDFs for the QIAseq miRNA and Amplicon workflows for Bravo

## 20221121.1

Large update in functionality of Zika code. Accomodate two new UDFs and enable usage in the non-validated methods SMARTer PicoRNA, QIAseq miRNA and amplicon normalization.

## 20221116.2

Refactor of the default_bravo and calc_vol functions for bravo_csv to include two new UDFs

## 20221116.1

Update amount taken and total volume for bravo_csv

## 20221109.1

Implement Zika for QIAseq setup and start refactoring Zika code into separate files zika.py and zika_methods.py

## 20221011.1

Fix bug that manual in UDF instrument is recorded in logbook

## 20220914.1

Multiple EPP changes to support the OmniC protocol v2.0

## 20220909.1

Handle special characters in PCs name

## 20220907.1

Add more optional keys for Aggregate QC

## 20220904.1

Add PromethION Sequencing in comments_to_running_notes

## 20220902.2

Fix bug with index checker with submitted container info for inhouse libraries

## 20220902.1

New EPP for copying input UDF to output

## 20220831.1

For MiSeq samplesheet, replace Experiment Name with Flowcell ID

## 20220804.1

Add new control types for samplesheet generator

## 20220722.1

Upgrade index checker to throw error for bad format indexes

## 20220718.1

Fix bug with manage_demux_stats that noindex case cannot be handled for NextSeq

## 20220709.2

Upgrade index checker for checking sample placement

## 20220709.1

Fix issue that record changes EPP cannot handle controls

## 20220708.1

Refactor index checker for better handling of smartseq indexes

## 20220707.1

Write verify indexes comments to running notes

## 20220706.1

Upgrade index checker for verifying finished library projects

## 20220701.1

Fix bug with single read MiSeq run for illumina_run_parameter_parser

## 20220630.1

Make a new logbook EPP based on Google service account

## 20220629.1

Support Biomek for logbook

## 20220628.1

Remove workset tag for CaliperGX in comments_to_running_notes

## 20220616.1

Fix path of QC_criteria.json

## 20220615.1

Update statusdb URL to use https

## 20220608.1

Fix index distance checker for cases that one sample with multiple indexes

## 20220606.1

Fix samplesheet generator for cases that one sample with multiple indexes

## 20220602.1

Rename FC and cartridge UDFs for NextSeq and add NextSeq 2000 P1

## 20220506.1

Take 2uL sample for low pipetting volume cases for the SMARTer Pico RNA workflows

## 20220503.1

Include controls in samplesheet for MiSeq, NextSeq and NovaSeq

## 20220428.1

Enable illumina_run_parameter_parser for parsing run stats for NovaSeq

## 20220427.1

Support 10X SI-TS indexes

## 20220415.2

New EPP for summarizing Aggregate QC stats into running notes, stats for QC metrics

## 20220415.1

New EPP for summarizing Aggregate QC stats into running notes

## 20220412.1

Refactor 10X index pattern names

## 20220409.1

Do not convert index 2 for finished library samples for MiSeq

## 20220407.1

New index handling method for samplesheet generator

## 20220313.1

Update illumina_run_parameter_parser for handling MiSeq run without index cycles

## 20220304.1

Multiple EPP changes to support the new OmniC protocol

## 20220301.1

Support Mosquito for logbook

## 20220222.1

Return message when no issue detected for index checker

## 20220221.2

Refactor index checker to support 10X indexes

## 20220221.1

New EPP for checking index distance

## 20220217.1

Update illumina_run_parameter_parser for parsing run stats for MiSeq

## 20220215.1

Put back Workflow for samplesheet generator for MiSeq

## 20220211.1

Replace UDF for samplesheet generator for MiSeq

## 20220202.1

Update to send email to proj coord when a running note is written from LIMS

## 20211104.1

Update samplesheet generator to handle non-QC Minion sequencing step

## 20211027.1

Remove FastQ path from MinION samplesheet

## 20211025.2

Bravo CSV EPP for new library normalization and pooling steps

## 20211025.1

EPP support for new library normalization and pooling steps

## 20211021.1

Show ERROR messages when pool volume is too high

## 20211013.1

Support selectable Fragment Analyzer for logbook

## 20211011.1

Update anglerfish results parser to support outputfile with new format

## 20211007.1

Support fmol amount calculation

## 20210930.1

Fix bug with control samples for bravo_csv

## 20210920.1

Exclude RNA no depletion protocol from volume adjustment

## 20210910.1

Update bravo_csv to support volume adjustment for high conc samples

## 20210809.1

Update threshold of max undet per lane percentage for demux step

## 20210702.1

Upgrade EPPs to support the new ONT protocol

## 20210617.1

Support additional 10X index types in samplesheet generator
Update 10X index list

## 20210615.1

Support DV200 for Caliper result parser

## 20210603.1

Allow empty path for Minion QC

## 20210531.1

Fix bug with MiSeq in samplesheet generator

## 20210528.1

Better sort functions for bravo csv and samplesheet

## 20210525.2

Fix issue with error message

## 20210525.1

Add fragment analyzer protocols in comments_to_running_notes

## 20210520.1

Upgrade EPPs to support the new QIAseq miRNA protocol

## 20210519.1

Fix bug with None type comparison in copy_qubit.py

## 20210511.1

Update obtain_customer_cc.py to support custom volume

## 20210503.1

Update scripts for parsing fragment analyzer result files

## 20210419.1

Port scripts to python 3

## 20210414.1

Update illumina_run_parameter_parser for parsing run stats

## 20210410.1

Update samplesheet generator to handle blanks in sample index

## 20210409.2

Update EPP for parsing run info for NextSeq 2000, MiSeq and NovaSeq

## 20210409.1

Update EPP for parsing run info for both NextSeq 2000 and MiSeq

## 20210408.1

New EPP for parsing run info for NextSeq 2000

## 20210313.1

Support additional 10X index types in samplesheet generator
Update 10X index list

## 20210226.1

Change plate name to plate id for Bravo CSV for qPCR

## 20210224.2

Add new EPP for aliquoting samples for qPCR steps

## 20210224.1

Setup VERSIONLOG.md<|MERGE_RESOLUTION|>--- conflicted
+++ resolved
@@ -1,14 +1,12 @@
 # Scilifelab_epps Version Log
 
-<<<<<<< HEAD
-## 20240422.3
+## 20240424.1
 
 Major ONT update and new module 'calc_from_args' for generalized calculations.
-=======
+
 ## 20240423.1
 
 Update the multiplication factor for total Lysate
->>>>>>> 4c3b0e60
 
 ## 20240422.2
 
