--- conflicted
+++ resolved
@@ -1,10 +1,9 @@
 # Scilifelab_epps Version Log
 
-<<<<<<< HEAD
-## 20250403.1
+## 20250509.1
 
 Create project automation to apply sample antibodies from CSV to UDFs.
-=======
+
 ## 20250411.2
 
 Change SQL query for finding sample-label mappings in a pool to use pool artifact backtracking rather than using a submitted sample global query.
@@ -38,7 +37,6 @@
 ## 20250431.1
 
 Update EPP wrapper to send log messages to stdout.
->>>>>>> 0e502b23
 
 ## 20250328.1
 
