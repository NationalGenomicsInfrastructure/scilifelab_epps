# Scilifelab_epps Version Log

<<<<<<< HEAD
## 20230814.1
Enable "ONT Start Sequencing v2.0" for running notes script.
=======
## 20230726.2
Refactor index_distance_checker

## 20230726.1
Add function to verify if sample name matches project id in index_distance_checker

## 20230718.2
Add NovaSeqXPlus in sequencing step list for readscount

## 20230718.1
Add function to verify sample name format in index_distance_checker
>>>>>>> 21ebe7fb

## 20230714.1
Accomodate Anglerfish samplesheet generation w/o any ONT barcodes.

## 20230712.1
Fix fatal error for ONT EPP by updating names of module resource.

## 20230711.2
Fix unwarranted error message when moving files to external storage by using a different shutil function. Likely issue with Python <3.8.

## 20230711.1
When calculating amounts in QC, populate both "Amount (ng)" and "Amount (fmol)", if possible. Useful for LIMSing nanopore samples.

## 20230630.2
Implement ONT and Anglerfish samplesheet generation for MinION QC.

## 20230630.1
Config updates and minor fixes from live testing the NovaSeqXPlus sequencing protocol on dummy samples on LIMS Prod.

## 20230622.1
Bugfix for deviation 173. Differentiate metadata paths for Illumina instruments.

## 20230615.1
Put generated ONT samplesheets on ngi-nas-ns instead of mfs.

## 20230613.1
Rework zika_utils.format_worklist() split transfers logic to prevent the post-split volume from ending up as less than what is allowed by the instrument.

## 20230602.1
Rename utils module to epp_utils to avoid name collision with native Python module and fix bug causing fatal error for Zika pooling.

## 20230529.1
Assign step (accidentally omitted from PR #150) to RN config.

## 20230525.1
Live troubleshooting of ONT EPPs upon deployment of new workflow to LIMS prod.

## 20230329.1
Improve modularity and readability of ONT EPP script names and contents. Also implement changes requested during live testing.

## 20230313.1
Deploy validation 23_02_zika_codebase_revamp to replace accredited codebase for pooling using Mosquito X1.

## 20230306.2
Update control lists and fetch run recipe from project for samplesheet generator

## 20230306.1
Replace formula used for ng -> molar conversion.

## 20230227.1
Improvements and bugfixes on ONT EPPs.

## 20230224.2
Add four new EPPs related to the updated ONT workflow deploying shortly.

## 20230224.1
Update after live troubleshooting of new Zika pooling code. Fix faulty variable name and improve error logging.

## 20230222.1
Support nM as a valid conc unit for Aggregate QC DNA and RNA

## 20230213.1
Differentiate Zika normalization parameters for Amplicon workflow plate set-up. Unlike QIAseq and SMARTer it should use customer metrics and a lower minimum volume.

## 20230209.1
Enable verify index and placement epp for checking wrong well format

## 20230207.1
Update 20230130.2, correct the volume and conc information that is fetched and support both nM and ng/ul pooling. General updates to make the code simpler and more maintainable.

## 20230130.2
zika_refactoring
Add re-factored pooling code for Zika. Re-route to the new code ONLY for RAD-seq pooling (non-accredited). Accredited operations will run on the old code, for now.

## 20230130.1
Convert 10X dual index 2 to RC for MiSeq

## 20230128.1
Update index_checker EPP to support SMARTSEQ3 indexes

## 20230126.1
Fix issue with NaN values for fragment analyzer results

## 20230123.1
Fix bug that manual in UDF instrument is recorded in logbook

## 20230116.1
Refactor EPP scripts for qc_amount_calculation

## 20221215.1
When writing the Zika deck layout in a worklist comment, omit all commas, to prevent the line from being cut-off.

## 20221123.1
New EPP for calculating cell or nuclei conc for the new 10X Chromium workflow

## 20221122.1
Also support two new UDFs for the QIAseq miRNA and Amplicon workflows for Bravo

## 20221121.1
Large update in functionality of Zika code. Accomodate two new UDFs and enable usage in the non-validated methods SMARTer PicoRNA, QIAseq miRNA and amplicon normalization.

## 20221116.2
Refactor of the default_bravo and calc_vol functions for bravo_csv to include two new UDFs

## 20221116.1
Update amount taken and total volume for bravo_csv

## 20221109.1
Implement Zika for QIAseq setup and start refactoring Zika code into separate files zika.py and zika_methods.py

## 20221011.1
Fix bug that manual in UDF instrument is recorded in logbook

## 20220914.1
Multiple EPP changes to support the OmniC protocol v2.0

## 20220909.1
Handle special characters in PCs name

## 20220907.1
Add more optional keys for Aggregate QC

## 20220904.1
Add PromethION Sequencing in comments_to_running_notes

## 20220902.2
Fix bug with index checker with submitted container info for inhouse libraries

## 20220902.1
New EPP for copying input UDF to output

## 20220831.1
For MiSeq samplesheet, replace Experiment Name with Flowcell ID

## 20220804.1
Add new control types for samplesheet generator

## 20220722.1
Upgrade index checker to throw error for bad format indexes

## 20220718.1
Fix bug with manage_demux_stats that noindex case cannot be handled for NextSeq

## 20220709.2
Upgrade index checker for checking sample placement

## 20220709.1
Fix issue that record changes EPP cannot handle controls

## 20220708.1
Refactor index checker for better handling of smartseq indexes

## 20220707.1
Write verify indexes comments to running notes

## 20220706.1
Upgrade index checker for verifying finished library projects

## 20220701.1
Fix bug with single read MiSeq run for illumina_run_parameter_parser

## 20220630.1
Make a new logbook EPP based on Google service account

## 20220629.1
Support Biomek for logbook

## 20220628.1
Remove workset tag for CaliperGX in comments_to_running_notes

## 20220616.1
Fix path of QC_criteria.json

## 20220615.1
Update statusdb URL to use https

## 20220608.1
Fix index distance checker for cases that one sample with multiple indexes

## 20220606.1
Fix samplesheet generator for cases that one sample with multiple indexes

## 20220602.1
Rename FC and cartridge UDFs for NextSeq and add NextSeq 2000 P1

## 20220506.1
Take 2uL sample for low pipetting volume cases for the SMARTer Pico RNA workflows

## 20220503.1
Include controls in samplesheet for MiSeq, NextSeq and NovaSeq

## 20220428.1
Enable illumina_run_parameter_parser for parsing run stats for NovaSeq

## 20220427.1
Support 10X SI-TS indexes

## 20220415.2
New EPP for summarizing Aggregate QC stats into running notes, stats for QC metrics

## 20220415.1
New EPP for summarizing Aggregate QC stats into running notes

## 20220412.1
Refactor 10X index pattern names

## 20220409.1
Do not convert index 2 for finished library samples for MiSeq

## 20220407.1
New index handling method for samplesheet generator

## 20220313.1
Update illumina_run_parameter_parser for handling MiSeq run without index cycles

## 20220304.1
Multiple EPP changes to support the new OmniC protocol

## 20220301.1
Support Mosquito for logbook

## 20220222.1
Return message when no issue detected for index checker

## 20220221.2
Refactor index checker to support 10X indexes

## 20220221.1
New EPP for checking index distance

## 20220217.1
Update illumina_run_parameter_parser for parsing run stats for MiSeq

## 20220215.1
Put back Workflow for samplesheet generator for MiSeq

## 20220211.1
Replace UDF for samplesheet generator for MiSeq

## 20220202.1
Update to send email to proj coord when a running note is written from LIMS

## 20211104.1
Update samplesheet generator to handle non-QC Minion sequencing step

## 20211027.1
Remove FastQ path from MinION samplesheet

## 20211025.2
Bravo CSV EPP for new library normalization and pooling steps

## 20211025.1
EPP support for new library normalization and pooling steps

## 20211021.1
Show ERROR messages when pool volume is too high

## 20211013.1
Support selectable Fragment Analyzer for logbook

## 20211011.1
Update anglerfish results parser to support outputfile with new format

## 20211007.1
Support fmol amount calculation

## 20210930.1
Fix bug with control samples for bravo_csv

## 20210920.1
Exclude RNA no depletion protocol from volume adjustment

## 20210910.1
Update bravo_csv to support volume adjustment for high conc samples

## 20210809.1
Update threshold of max undet per lane percentage for demux step

## 20210702.1
Upgrade EPPs to support the new ONT protocol

## 20210617.1
Support additional 10X index types in samplesheet generator
Update 10X index list

## 20210615.1
Support DV200 for Caliper result parser

## 20210603.1
Allow empty path for Minion QC

## 20210531.1
Fix bug with MiSeq in samplesheet generator

## 20210528.1
Better sort functions for bravo csv and samplesheet

## 20210525.2
Fix issue with error message

## 20210525.1
Add fragment analyzer protocols in comments_to_running_notes

## 20210520.1
Upgrade EPPs to support the new QIAseq miRNA protocol

## 20210519.1
Fix bug with None type comparison in copy_qubit.py

## 20210511.1
Update obtain_customer_cc.py to support custom volume

## 20210503.1
Update scripts for parsing fragment analyzer result files

## 20210419.1
Port scripts to python 3

## 20210414.1
Update illumina_run_parameter_parser for parsing run stats

## 20210410.1
Update samplesheet generator to handle blanks in sample index

## 20210409.2
Update EPP for parsing run info for NextSeq 2000, MiSeq and NovaSeq

## 20210409.1
Update EPP for parsing run info for both NextSeq 2000 and MiSeq

## 20210408.1
New EPP for parsing run info for NextSeq 2000

## 20210313.1
Support additional 10X index types in samplesheet generator
Update 10X index list

## 20210226.1
Change plate name to plate id for Bravo CSV for qPCR

## 20210224.2
Add new EPP for aliquoting samples for qPCR steps

## 20210224.1
Setup VERSIONLOG.md<|MERGE_RESOLUTION|>--- conflicted
+++ resolved
@@ -1,9 +1,8 @@
 # Scilifelab_epps Version Log
 
-<<<<<<< HEAD
 ## 20230814.1
 Enable "ONT Start Sequencing v2.0" for running notes script.
-=======
+
 ## 20230726.2
 Refactor index_distance_checker
 
@@ -15,7 +14,6 @@
 
 ## 20230718.1
 Add function to verify sample name format in index_distance_checker
->>>>>>> 21ebe7fb
 
 ## 20230714.1
 Accomodate Anglerfish samplesheet generation w/o any ONT barcodes.
