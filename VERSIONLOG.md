# Scilifelab_epps Version Log

<<<<<<< HEAD
## 20250331.1

Introduce EPP for generic UDF calculations.
=======
## 20250410.3

Change get_epp_user query to account for differet epp triggers

## 20250410.2

Patch last PR, don't include file slot artifacts in logic for parsing demux artifacts.

## 20250410.1

Introduce new EPP to fix bugged demux artifacts with multiple samples in the name by using sample-label linkage to identify the "correct" sample and rename the demux artifact accordingly.
Demux EPP: Add logic block to handle demux artifacts being tied to multiple samples, in which case try to choose a single sample matching the name of the demux artifact.
Utility function for mapping samples to labels in pool: Move into main module

## 20250408.1

Set up fall-back for get_epp_user() failing in wrapper.

## 20250405.1

Convert list of artifacts to set to get unique values to avoid repeating lines in running notes

## 20250431.1

Update EPP wrapper to send log messages to stdout.

## 20250328.1

Add script to add running notes from the step Load to Flowcell (NovaSeqXPlus) v1.0.
>>>>>>> 3095f67c

## 20250327.1

Re-work ONT barcoding module and it's application for MinKNOW samplesheet generation.

## 20250318.1

Handle missing PercentMismatch for samples in IndexAssignment.csv

## 20250317.3

Hotfix of 20250317.1, invalid implementation of function.

## 20250317.2

Apply uppercase to flowcell ID.

## 20250317.1

Replace deprecated pkg_resources package and upgrade CI.

## 20250304.1

Update formulas to match updated [NEB calc tool](https://nebiocalculator.neb.com/#!/dsdnaamt), assuming deprotonated phosphate hydroxyls.

## 20250218.1

Bugfix demux script by skipping outputs that do not contain the relevant sample name.

## 20250212.1

In reads aggregation, do not warn for samples without demux artifacts if they are aborted.

## 20250205.1

Introduce patch to reads aggregation EPP so opened steps don't have to be re-started from scratch.

## 20250201.1

Renovate reads aggregation EPP and include ONT / AVITI.

## 20250123.2

Remove parenthesized content from sample names in MinKNOW samplesheet. This is so the input sample location can be shown easily, without having to change the nature of the sequencing step or interfering with the samplesheet downstream.

## 20250123.1

Shorten MinKNOW samplesheet name, so the timestamp is visible in the MinKNOW file explorer. Also add happy-new-year dir creation.

## 20250122.2

Rebuild EPP to fetch last recorded derived sample UDF.

## 20250122.1

Create yearly dir for AVITI run manifests.

## 20250116.1

Ruff 0.9.2 formatting.

## 20250108.1

Replace PR Label checker with a less opaque action.

## 20241211.1

No longer reserve PromethION column 3 for Clinical Genomics.

## 20241114.1

Bugfix Bravo CSV for qPCR. Needed better logic for isolating physical output artifacts.

## 20241108.1

Add col for qPCR dilution vol

## 20241104.2

For AVITI manifest generation: make PhiX manifest variant, fix udf typo, remove unused func, clarify var names, add cases to reverse-compliment Index2.

## 20241104.1

Suspected bugfix for BA parsing script.

## 20241028.1

Additional lane thresholds for AVITI

## 20241025.1

Support MiSeq V2 Micro

## 20241016.1

Remove index orientation checker

## 20241015.1

Improve project validator EPP

## 20241011.1

New project validator EPP

## 20241009.1

Improve AVITI run manifest generation with sample-level settings. No longer produce submanifests.

## 20241006.2

Improve aviti run parameter parser

## 20241006.1

Fix issue with empty Aviti runmanifest results in Lane nr 0

## 20241002.1

Fix bug with index checker EPP with preset index sets

## 20241001.1

Update index checker EPP to capture invalid bases

## 20240930.1

For AVITI manifest generation, assume idx2 > 12 cycles and no idx2 parsed means idx2 is UMI and add Ns to manifest.

## 20240925.1

Add 10X steps to comments-to-running-notes config.

## 20240924.2

Update method for fetching AVITI stats in the BCL conversion step

## 20240924.1

Fix bug with data type in frag_an_driver_gen

## 20240920.1

New EPP for parsing VC100 CSV file

## 20240913.1

Generate composite run manifests for AVITI based on index lengths.

## 20240912.3

Fix bugs with EPP in the BCL conversion step

## 20240912.2

Support AVITI protocols for lobgook and comments_to_RN

## 20240912.1

Update AVITI run stats parser to handle multiple lanes

## 20240910.5

Fix simple naming bug.

## 20240910.4

Fix bug causing MinKNOW ss generation to fail for single samples w. label.

## 20240910.3

Add logbook for PromethION and MinION.

## 20240910.2

Support both single lane and dual lane of AVITI flowcell
Decide whether to include PhiX based on lane level UDF

## 20240910.1

Downprioritize column 3 of PromethION (used by CG), when running script to suggest ports.

## 20240909.1

Fix bug with zika module import cont; Change project format for AVITI run manifest

## 20240902.4

Also include Project name and sequencing setup in AVITI run manifest for PhiX

## 20240902.3

Include Project name and sequencing setup in AVITI run manifest

## 20240902.2

Ruff format

## 20240902.1

Fix bug with zika module import

## 20240901.1

Fix bug with AVITI process

## 20240830.2

Make ONT volume calculations script case-agnostic for concentration units.

## 20240830.1

When parsing Anglerfish results, upload the Anglerfish .csv dataframe to the LIMS step.

## 20240826.1

Add script for AVITI run manifest generation, re-organize repo to follow best-practice modularization and implement EPP wrapper.

## 20240823.2

Add function to fetch sample-level Q30 for AVITI

## 20240823.1

Support AVITI in the BCL conversion step

## 20240822.1

New EPP scripts for parsing AVITI run parameters and stats

## 20240816.1

Set up fixed-volume pooling by Zika for no-QC libraries.

## 20240815.1

Support Illumina DNA No-QC protocol

## 20240701.1

Improve pipreqs comparison script in CI

## 20240624.1

Fix bug to accommodate truseq single idx when writing Anglerfish samplesheet

## 20240617.1

Change pattern to run mypy for entire dir regardless of file depth.

## 20240612.1

Skip warning message for distance of special indexes

## 20240610.1

When parsing ONT sequencing libraries, use database queries to link pool samples to their respective labels.

## 20240530.1

Support VC100 in logbook

## 20240527.1

Generate Anglerfish samplesheet post database sync and name after run.

## 20240523.1

Upgrade index orientation checker to handle swapped indexes

## 20240521.2

Bugfix comparative assertion in Anglerfish parsing.

## 20240521.1

Skip special indexes for index orientation checker

## 20240508.2

For ONT samplesheet generation, accommodate kits with included barcodes.

## 20240508.1

Refactor step and UDF instrument for Amplification and Purification

## 20240506.2

Use different functions for moving MinKNOW samplesheet to ngi-nas-ns.

## 20240506.1

Update instrument logbook and running notes config to new ONT QC workflow.

## 20240503.1

Fix bug that Check Index Distance Log is not correctly attached

## 20240502.1

Fix running notes configuration for last PR.

## 20240502.1

Major ONT update and new module 'calc_from_args' for generalized calculations.

## 20240429.1

Add TAKARA_8nt_UDI and TruSeqUDv2-UDI for index checking

## 20240425.1

Close psycopg2 connections when query is done

## 20240423.1

Update the multiplication factor for total Lysate

## 20240422.2

Update GHA script to check VERSIONLOG.md diff to compare the latest PR-commit to the latest upstream/master commit instead of the commit at the base of the PR-branch.

## 20240422.1

Fix bug that seq_platform cannot be fetched when sample ID is in a wrong format

## 20240417.1

Update lane yield thresholds for NovaSeqXPlus 1.5B and 25B FC

## 20240415.1

Upgrade index checker for finlib to check index orientations

## 20240411.1

Fix bug with plate well index

## 20240409.1

Fix issue that sys stderr blocks a step to be completed

## 20240407.1

Add Genstat URL in running notes

## 20240407.1

Add lane yield threshold for NovaSeqXPlus 25B FC

## 20240325.1

Upgrade index_placement_checker to check expected index position

## 20240320.4

Enable index_distance_checker to catch case that one sample with multiple indexes

## 20240320.3

Enable index_placement_checker to verify index set

## 20240320.2

Improve warning messages for index_distance_checker

## 20240320.1

Add cDNA QC in comments_to_running_notes

## 20240319.1

New EPP for checking index placement for inhouse workset

## 20240318.1

Add lane yield threshold for NovaSeqXPlus 1.5B FC

## 20240315.2

ruff format linting

## 20240315.1

Handle special cases for Miseq samplesheet

## 20240307.1

Add PCR machine as UDF to "CytAssist Probe Release and Extension".

## 20240305.1

Add CytAssist electronic logbook.

## 20240229.2

Add PCR instrument logbook automation for Visium CytAssist protocol steps.

## 20240229.1

Add Biomek to "Selection, cDNA Synthesis and Library Construction" step.

## 20240215.1

Treat RAD-seq as regular pooling step, requested by Hamid.

## 20240208.1

In Anglerfish parsing, only try to assign barcode-specific UDFs for barcoded samples.

## 20240130.1

Handle Anglerfish result parsing for runs W/O ONT barcodes

## 20240126.1

Discover latest anglerfish run even if embedded in subdir of run dir

## 20240122.1

Enable copy_field_art2samp to copy values from Aggregate QC steps

## 20230111.1

Add CI-check to see versionlog is updated for a given pull request

## 20231220.1

Fix bug with verify index EPP

## 20231219.1

Fix bug that log is missing with index checker

## 20231214.1

Always have chemistry as amplicon for Miseq samplesheet

## 20231213.3

Fix BioAnalyzer EPP to expect row-wise samples instead of column-wise. Associated with deviation #211.

## 20231213.2

Expand 10X and SS3 indexes for MiSeq samplesheet

## 20231213.1

Fix MiSeq samplesheet generator to include options for custom primers

## 20231212.1

Enable Attaching xml files for MiSeq

## 20231201.1

Change MiSeq samplesheet to new version

## 20231120.1

Fix change in flowcell mode name that is related with control software upgrade

## 20231117.1

Re-write EPP for parsing Anglerfish results.

## 20231106.1

Fix error for RAD-seq prep pooling.

## 20231102.1

Improve logging for Zika normalization and improve docs for Zika utils func.

## 20231102.1

Implement script parse_ba_results.py.

## 20231031.1

Change Tecan instrument into UDF for logbook

## 20231027.1

Fix bug with multiple Tos breaking sendmail

## 20231025.2

Refactor UDF names for library prep amount

## 20231025.1

Remove obsoleted EPP scripts

## 20231019.1

Remove HiSeq and HiSeqX from demux EPP scripts

## 20231011.4

Add support for Illumina DNA PCR-free protocol

## 20231011.3

Update Anglerfish SS generation to accomodate 10X indices.

## 20231011.2

Change lane yield threshold for NovaSeqXPlus 10B

## 20231011.1

Change lane yield threshold for NextSeq P3

## 20231009.1

Remove special rule for no-depletion in bravo_csv

## 20230928.2

Fix parent in running notes in comments_to_running_notes

## 20230928.1

Fix couchdb conflict error with running notes

## 20230927.1

Fix bug with datatime in make_running_note_from_workset

## 20230925.1

Bugfix ONT process started runs

## 20230914.1

Replace mfs with ngi-nas-ns

## 20230828.2

Update Qubit EPP scripts to handle FLEX file format

## 20230828.1

Use the longer read for demux threshold

## 20230821.1

Fix bug that control has no project id in index checker

## 20230814.1

Enable "ONT Start Sequencing v2.0" for running notes script.

## 20230726.2

Refactor index_distance_checker

## 20230726.1

Add function to verify if sample name matches project id in index_distance_checker

## 20230718.2

Add NovaSeqXPlus in sequencing step list for readscount

## 20230718.1

Add function to verify sample name format in index_distance_checker

## 20230714.1

Accomodate Anglerfish samplesheet generation w/o any ONT barcodes.

## 20230712.1

Fix fatal error for ONT EPP by updating names of module resource.

## 20230711.2

Fix unwarranted error message when moving files to external storage by using a different shutil function. Likely issue with Python <3.8.

## 20230711.1

When calculating amounts in QC, populate both "Amount (ng)" and "Amount (fmol)", if possible. Useful for LIMSing nanopore samples.

## 20230630.2

Implement ONT and Anglerfish samplesheet generation for MinION QC.

## 20230630.1

Config updates and minor fixes from live testing the NovaSeqXPlus sequencing protocol on dummy samples on LIMS Prod.

## 20230622.1

Bugfix for deviation 173. Differentiate metadata paths for Illumina instruments.

## 20230615.1

Put generated ONT samplesheets on ngi-nas-ns instead of mfs.

## 20230613.1

Rework zika_utils.format_worklist() split transfers logic to prevent the post-split volume from ending up as less than what is allowed by the instrument.

## 20230602.1

Rename utils module to epp_utils to avoid name collision with native Python module and fix bug causing fatal error for Zika pooling.

## 20230529.1

Assign step (accidentally omitted from PR #150) to RN config.

## 20230525.1

Live troubleshooting of ONT EPPs upon deployment of new workflow to LIMS prod.

## 20230329.1

Improve modularity and readability of ONT EPP script names and contents. Also implement changes requested during live testing.

## 20230313.1

Deploy validation 23_02_zika_codebase_revamp to replace accredited codebase for pooling using Mosquito X1.

## 20230306.2

Update control lists and fetch run recipe from project for samplesheet generator

## 20230306.1

Replace formula used for ng -> molar conversion.

## 20230227.1

Improvements and bugfixes on ONT EPPs.

## 20230224.2

Add four new EPPs related to the updated ONT workflow deploying shortly.

## 20230224.1

Update after live troubleshooting of new Zika pooling code. Fix faulty variable name and improve error logging.

## 20230222.1

Support nM as a valid conc unit for Aggregate QC DNA and RNA

## 20230213.1

Differentiate Zika normalization parameters for Amplicon workflow plate set-up. Unlike QIAseq and SMARTer it should use customer metrics and a lower minimum volume.

## 20230209.1

Enable verify index and placement epp for checking wrong well format

## 20230207.1

Update 20230130.2, correct the volume and conc information that is fetched and support both nM and ng/ul pooling. General updates to make the code simpler and more maintainable.

## 20230130.2

zika_refactoring
Add re-factored pooling code for Zika. Re-route to the new code ONLY for RAD-seq pooling (non-accredited). Accredited operations will run on the old code, for now.

## 20230130.1

Convert 10X dual index 2 to RC for MiSeq

## 20230128.1

Update index_checker EPP to support SMARTSEQ3 indexes

## 20230126.1

Fix issue with NaN values for fragment analyzer results

## 20230123.1

Fix bug that manual in UDF instrument is recorded in logbook

## 20230116.1

Refactor EPP scripts for qc_amount_calculation

## 20221215.1

When writing the Zika deck layout in a worklist comment, omit all commas, to prevent the line from being cut-off.

## 20221123.1

New EPP for calculating cell or nuclei conc for the new 10X Chromium workflow

## 20221122.1

Also support two new UDFs for the QIAseq miRNA and Amplicon workflows for Bravo

## 20221121.1

Large update in functionality of Zika code. Accomodate two new UDFs and enable usage in the non-validated methods SMARTer PicoRNA, QIAseq miRNA and amplicon normalization.

## 20221116.2

Refactor of the default_bravo and calc_vol functions for bravo_csv to include two new UDFs

## 20221116.1

Update amount taken and total volume for bravo_csv

## 20221109.1

Implement Zika for QIAseq setup and start refactoring Zika code into separate files zika.py and zika_methods.py

## 20221011.1

Fix bug that manual in UDF instrument is recorded in logbook

## 20220914.1

Multiple EPP changes to support the OmniC protocol v2.0

## 20220909.1

Handle special characters in PCs name

## 20220907.1

Add more optional keys for Aggregate QC

## 20220904.1

Add PromethION Sequencing in comments_to_running_notes

## 20220902.2

Fix bug with index checker with submitted container info for inhouse libraries

## 20220902.1

New EPP for copying input UDF to output

## 20220831.1

For MiSeq samplesheet, replace Experiment Name with Flowcell ID

## 20220804.1

Add new control types for samplesheet generator

## 20220722.1

Upgrade index checker to throw error for bad format indexes

## 20220718.1

Fix bug with manage_demux_stats that noindex case cannot be handled for NextSeq

## 20220709.2

Upgrade index checker for checking sample placement

## 20220709.1

Fix issue that record changes EPP cannot handle controls

## 20220708.1

Refactor index checker for better handling of smartseq indexes

## 20220707.1

Write verify indexes comments to running notes

## 20220706.1

Upgrade index checker for verifying finished library projects

## 20220701.1

Fix bug with single read MiSeq run for illumina_run_parameter_parser

## 20220630.1

Make a new logbook EPP based on Google service account

## 20220629.1

Support Biomek for logbook

## 20220628.1

Remove workset tag for CaliperGX in comments_to_running_notes

## 20220616.1

Fix path of QC_criteria.json

## 20220615.1

Update statusdb URL to use https

## 20220608.1

Fix index distance checker for cases that one sample with multiple indexes

## 20220606.1

Fix samplesheet generator for cases that one sample with multiple indexes

## 20220602.1

Rename FC and cartridge UDFs for NextSeq and add NextSeq 2000 P1

## 20220506.1

Take 2uL sample for low pipetting volume cases for the SMARTer Pico RNA workflows

## 20220503.1

Include controls in samplesheet for MiSeq, NextSeq and NovaSeq

## 20220428.1

Enable illumina_run_parameter_parser for parsing run stats for NovaSeq

## 20220427.1

Support 10X SI-TS indexes

## 20220415.2

New EPP for summarizing Aggregate QC stats into running notes, stats for QC metrics

## 20220415.1

New EPP for summarizing Aggregate QC stats into running notes

## 20220412.1

Refactor 10X index pattern names

## 20220409.1

Do not convert index 2 for finished library samples for MiSeq

## 20220407.1

New index handling method for samplesheet generator

## 20220313.1

Update illumina_run_parameter_parser for handling MiSeq run without index cycles

## 20220304.1

Multiple EPP changes to support the new OmniC protocol

## 20220301.1

Support Mosquito for logbook

## 20220222.1

Return message when no issue detected for index checker

## 20220221.2

Refactor index checker to support 10X indexes

## 20220221.1

New EPP for checking index distance

## 20220217.1

Update illumina_run_parameter_parser for parsing run stats for MiSeq

## 20220215.1

Put back Workflow for samplesheet generator for MiSeq

## 20220211.1

Replace UDF for samplesheet generator for MiSeq

## 20220202.1

Update to send email to proj coord when a running note is written from LIMS

## 20211104.1

Update samplesheet generator to handle non-QC Minion sequencing step

## 20211027.1

Remove FastQ path from MinION samplesheet

## 20211025.2

Bravo CSV EPP for new library normalization and pooling steps

## 20211025.1

EPP support for new library normalization and pooling steps

## 20211021.1

Show ERROR messages when pool volume is too high

## 20211013.1

Support selectable Fragment Analyzer for logbook

## 20211011.1

Update anglerfish results parser to support outputfile with new format

## 20211007.1

Support fmol amount calculation

## 20210930.1

Fix bug with control samples for bravo_csv

## 20210920.1

Exclude RNA no depletion protocol from volume adjustment

## 20210910.1

Update bravo_csv to support volume adjustment for high conc samples

## 20210809.1

Update threshold of max undet per lane percentage for demux step

## 20210702.1

Upgrade EPPs to support the new ONT protocol

## 20210617.1

Support additional 10X index types in samplesheet generator
Update 10X index list

## 20210615.1

Support DV200 for Caliper result parser

## 20210603.1

Allow empty path for Minion QC

## 20210531.1

Fix bug with MiSeq in samplesheet generator

## 20210528.1

Better sort functions for bravo csv and samplesheet

## 20210525.2

Fix issue with error message

## 20210525.1

Add fragment analyzer protocols in comments_to_running_notes

## 20210520.1

Upgrade EPPs to support the new QIAseq miRNA protocol

## 20210519.1

Fix bug with None type comparison in copy_qubit.py

## 20210511.1

Update obtain_customer_cc.py to support custom volume

## 20210503.1

Update scripts for parsing fragment analyzer result files

## 20210419.1

Port scripts to python 3

## 20210414.1

Update illumina_run_parameter_parser for parsing run stats

## 20210410.1

Update samplesheet generator to handle blanks in sample index

## 20210409.2

Update EPP for parsing run info for NextSeq 2000, MiSeq and NovaSeq

## 20210409.1

Update EPP for parsing run info for both NextSeq 2000 and MiSeq

## 20210408.1

New EPP for parsing run info for NextSeq 2000

## 20210313.1

Support additional 10X index types in samplesheet generator
Update 10X index list

## 20210226.1

Change plate name to plate id for Bravo CSV for qPCR

## 20210224.2

Add new EPP for aliquoting samples for qPCR steps

## 20210224.1

Setup VERSIONLOG.md<|MERGE_RESOLUTION|>--- conflicted
+++ resolved
@@ -1,10 +1,9 @@
 # Scilifelab_epps Version Log
 
-<<<<<<< HEAD
-## 20250331.1
+## 20250411.1
 
 Introduce EPP for generic UDF calculations.
-=======
+
 ## 20250410.3
 
 Change get_epp_user query to account for differet epp triggers
@@ -34,7 +33,6 @@
 ## 20250328.1
 
 Add script to add running notes from the step Load to Flowcell (NovaSeqXPlus) v1.0.
->>>>>>> 3095f67c
 
 ## 20250327.1
 
