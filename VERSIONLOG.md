# Scilifelab_epps Version Log

<<<<<<< HEAD
## 20230829.1
Implement script parse_ba_results.py.
=======
## 20231031.1

Change Tecan instrument into UDF for logbook

## 20231027.1

Fix bug with multiple Tos breaking sendmail

## 20231025.2

Refactor UDF names for library prep amount

## 20231025.1

Remove obsoleted EPP scripts

## 20231019.1

Remove HiSeq and HiSeqX from demux EPP scripts

## 20231011.4

Add support for Illumina DNA PCR-free protocol

## 20231011.3

Update Anglerfish SS generation to accomodate 10X indices.

## 20231011.2

Change lane yield threshold for NovaSeqXPlus 10B

## 20231011.1

Change lane yield threshold for NextSeq P3

## 20231009.1

Remove special rule for no-depletion in bravo_csv

## 20230928.2

Fix parent in running notes in comments_to_running_notes

## 20230928.1

Fix couchdb conflict error with running notes

## 20230927.1

Fix bug with datatime in make_running_note_from_workset

## 20230925.1

Bugfix ONT process started runs

## 20230914.1

Replace mfs with ngi-nas-ns
>>>>>>> 86d3ea7d

## 20230828.2

Update Qubit EPP scripts to handle FLEX file format

## 20230828.1

Use the longer read for demux threshold

## 20230821.1

Fix bug that control has no project id in index checker

## 20230814.1

Enable "ONT Start Sequencing v2.0" for running notes script.

## 20230726.2

Refactor index_distance_checker

## 20230726.1

Add function to verify if sample name matches project id in index_distance_checker

## 20230718.2

Add NovaSeqXPlus in sequencing step list for readscount

## 20230718.1

Add function to verify sample name format in index_distance_checker

## 20230714.1

Accomodate Anglerfish samplesheet generation w/o any ONT barcodes.

## 20230712.1

Fix fatal error for ONT EPP by updating names of module resource.

## 20230711.2

Fix unwarranted error message when moving files to external storage by using a different shutil function. Likely issue with Python <3.8.

## 20230711.1

When calculating amounts in QC, populate both "Amount (ng)" and "Amount (fmol)", if possible. Useful for LIMSing nanopore samples.

## 20230630.2

Implement ONT and Anglerfish samplesheet generation for MinION QC.

## 20230630.1

Config updates and minor fixes from live testing the NovaSeqXPlus sequencing protocol on dummy samples on LIMS Prod.

## 20230622.1

Bugfix for deviation 173. Differentiate metadata paths for Illumina instruments.

## 20230615.1

Put generated ONT samplesheets on ngi-nas-ns instead of mfs.

## 20230613.1

Rework zika_utils.format_worklist() split transfers logic to prevent the post-split volume from ending up as less than what is allowed by the instrument.

## 20230602.1

Rename utils module to epp_utils to avoid name collision with native Python module and fix bug causing fatal error for Zika pooling.

## 20230529.1

Assign step (accidentally omitted from PR #150) to RN config.

## 20230525.1

Live troubleshooting of ONT EPPs upon deployment of new workflow to LIMS prod.

## 20230329.1

Improve modularity and readability of ONT EPP script names and contents. Also implement changes requested during live testing.

## 20230313.1

Deploy validation 23_02_zika_codebase_revamp to replace accredited codebase for pooling using Mosquito X1.

## 20230306.2

Update control lists and fetch run recipe from project for samplesheet generator

## 20230306.1

Replace formula used for ng -> molar conversion.

## 20230227.1

Improvements and bugfixes on ONT EPPs.

## 20230224.2

Add four new EPPs related to the updated ONT workflow deploying shortly.

## 20230224.1

Update after live troubleshooting of new Zika pooling code. Fix faulty variable name and improve error logging.

## 20230222.1

Support nM as a valid conc unit for Aggregate QC DNA and RNA

## 20230213.1

Differentiate Zika normalization parameters for Amplicon workflow plate set-up. Unlike QIAseq and SMARTer it should use customer metrics and a lower minimum volume.

## 20230209.1

Enable verify index and placement epp for checking wrong well format

## 20230207.1

Update 20230130.2, correct the volume and conc information that is fetched and support both nM and ng/ul pooling. General updates to make the code simpler and more maintainable.

## 20230130.2

zika_refactoring
Add re-factored pooling code for Zika. Re-route to the new code ONLY for RAD-seq pooling (non-accredited). Accredited operations will run on the old code, for now.

## 20230130.1

Convert 10X dual index 2 to RC for MiSeq

## 20230128.1

Update index_checker EPP to support SMARTSEQ3 indexes

## 20230126.1

Fix issue with NaN values for fragment analyzer results

## 20230123.1

Fix bug that manual in UDF instrument is recorded in logbook

## 20230116.1

Refactor EPP scripts for qc_amount_calculation

## 20221215.1

When writing the Zika deck layout in a worklist comment, omit all commas, to prevent the line from being cut-off.

## 20221123.1

New EPP for calculating cell or nuclei conc for the new 10X Chromium workflow

## 20221122.1

Also support two new UDFs for the QIAseq miRNA and Amplicon workflows for Bravo

## 20221121.1

Large update in functionality of Zika code. Accomodate two new UDFs and enable usage in the non-validated methods SMARTer PicoRNA, QIAseq miRNA and amplicon normalization.

## 20221116.2

Refactor of the default_bravo and calc_vol functions for bravo_csv to include two new UDFs

## 20221116.1

Update amount taken and total volume for bravo_csv

## 20221109.1

Implement Zika for QIAseq setup and start refactoring Zika code into separate files zika.py and zika_methods.py

## 20221011.1

Fix bug that manual in UDF instrument is recorded in logbook

## 20220914.1

Multiple EPP changes to support the OmniC protocol v2.0

## 20220909.1

Handle special characters in PCs name

## 20220907.1

Add more optional keys for Aggregate QC

## 20220904.1

Add PromethION Sequencing in comments_to_running_notes

## 20220902.2

Fix bug with index checker with submitted container info for inhouse libraries

## 20220902.1

New EPP for copying input UDF to output

## 20220831.1

For MiSeq samplesheet, replace Experiment Name with Flowcell ID

## 20220804.1

Add new control types for samplesheet generator

## 20220722.1

Upgrade index checker to throw error for bad format indexes

## 20220718.1

Fix bug with manage_demux_stats that noindex case cannot be handled for NextSeq

## 20220709.2

Upgrade index checker for checking sample placement

## 20220709.1

Fix issue that record changes EPP cannot handle controls

## 20220708.1

Refactor index checker for better handling of smartseq indexes

## 20220707.1

Write verify indexes comments to running notes

## 20220706.1

Upgrade index checker for verifying finished library projects

## 20220701.1

Fix bug with single read MiSeq run for illumina_run_parameter_parser

## 20220630.1

Make a new logbook EPP based on Google service account

## 20220629.1

Support Biomek for logbook

## 20220628.1

Remove workset tag for CaliperGX in comments_to_running_notes

## 20220616.1

Fix path of QC_criteria.json

## 20220615.1

Update statusdb URL to use https

## 20220608.1

Fix index distance checker for cases that one sample with multiple indexes

## 20220606.1

Fix samplesheet generator for cases that one sample with multiple indexes

## 20220602.1

Rename FC and cartridge UDFs for NextSeq and add NextSeq 2000 P1

## 20220506.1

Take 2uL sample for low pipetting volume cases for the SMARTer Pico RNA workflows

## 20220503.1

Include controls in samplesheet for MiSeq, NextSeq and NovaSeq

## 20220428.1

Enable illumina_run_parameter_parser for parsing run stats for NovaSeq

## 20220427.1

Support 10X SI-TS indexes

## 20220415.2

New EPP for summarizing Aggregate QC stats into running notes, stats for QC metrics

## 20220415.1

New EPP for summarizing Aggregate QC stats into running notes

## 20220412.1

Refactor 10X index pattern names

## 20220409.1

Do not convert index 2 for finished library samples for MiSeq

## 20220407.1

New index handling method for samplesheet generator

## 20220313.1

Update illumina_run_parameter_parser for handling MiSeq run without index cycles

## 20220304.1

Multiple EPP changes to support the new OmniC protocol

## 20220301.1

Support Mosquito for logbook

## 20220222.1

Return message when no issue detected for index checker

## 20220221.2

Refactor index checker to support 10X indexes

## 20220221.1

New EPP for checking index distance

## 20220217.1

Update illumina_run_parameter_parser for parsing run stats for MiSeq

## 20220215.1

Put back Workflow for samplesheet generator for MiSeq

## 20220211.1

Replace UDF for samplesheet generator for MiSeq

## 20220202.1

Update to send email to proj coord when a running note is written from LIMS

## 20211104.1

Update samplesheet generator to handle non-QC Minion sequencing step

## 20211027.1

Remove FastQ path from MinION samplesheet

## 20211025.2

Bravo CSV EPP for new library normalization and pooling steps

## 20211025.1

EPP support for new library normalization and pooling steps

## 20211021.1

Show ERROR messages when pool volume is too high

## 20211013.1

Support selectable Fragment Analyzer for logbook

## 20211011.1

Update anglerfish results parser to support outputfile with new format

## 20211007.1

Support fmol amount calculation

## 20210930.1

Fix bug with control samples for bravo_csv

## 20210920.1

Exclude RNA no depletion protocol from volume adjustment

## 20210910.1

Update bravo_csv to support volume adjustment for high conc samples

## 20210809.1

Update threshold of max undet per lane percentage for demux step

## 20210702.1

Upgrade EPPs to support the new ONT protocol

## 20210617.1

Support additional 10X index types in samplesheet generator
Update 10X index list

## 20210615.1

Support DV200 for Caliper result parser

## 20210603.1

Allow empty path for Minion QC

## 20210531.1

Fix bug with MiSeq in samplesheet generator

## 20210528.1

Better sort functions for bravo csv and samplesheet

## 20210525.2

Fix issue with error message

## 20210525.1

Add fragment analyzer protocols in comments_to_running_notes

## 20210520.1

Upgrade EPPs to support the new QIAseq miRNA protocol

## 20210519.1

Fix bug with None type comparison in copy_qubit.py

## 20210511.1

Update obtain_customer_cc.py to support custom volume

## 20210503.1

Update scripts for parsing fragment analyzer result files

## 20210419.1

Port scripts to python 3

## 20210414.1

Update illumina_run_parameter_parser for parsing run stats

## 20210410.1

Update samplesheet generator to handle blanks in sample index

## 20210409.2

Update EPP for parsing run info for NextSeq 2000, MiSeq and NovaSeq

## 20210409.1

Update EPP for parsing run info for both NextSeq 2000 and MiSeq

## 20210408.1

New EPP for parsing run info for NextSeq 2000

## 20210313.1

Support additional 10X index types in samplesheet generator
Update 10X index list

## 20210226.1

Change plate name to plate id for Bravo CSV for qPCR

## 20210224.2

Add new EPP for aliquoting samples for qPCR steps

## 20210224.1

Setup VERSIONLOG.md<|MERGE_RESOLUTION|>--- conflicted
+++ resolved
@@ -1,9 +1,8 @@
 # Scilifelab_epps Version Log
 
-<<<<<<< HEAD
-## 20230829.1
+## 20231102.1
 Implement script parse_ba_results.py.
-=======
+
 ## 20231031.1
 
 Change Tecan instrument into UDF for logbook
@@ -63,7 +62,6 @@
 ## 20230914.1
 
 Replace mfs with ngi-nas-ns
->>>>>>> 86d3ea7d
 
 ## 20230828.2
 
