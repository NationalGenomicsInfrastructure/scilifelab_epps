# Scilifelab_epps Version Log

<<<<<<< HEAD
## 20250915.1

Remove ONT EPPs to be replaced by UDF formulas, add ONT demux stats EPP, tweak UDF formulas EPP to be less upset about missing values.
=======
## 20250911.1

Fix MinKNOW samplesheet bug where file is deleted before it can be moved to ngi-nas-ns.
>>>>>>> 246c781e

## 20250905.1

Make AVITI run manifest EPP accept noIndex cases.

## 20250902.1

Use JWT tokens to call Genomics Status API to create running notes instead to writing directly to the backend

## 20250821.1

Bugfix VC100 parsing script. File contents are loaded as string straight away.

## 20250820.1

Greatly simplify "Print Barcode" EPP (zebra_barcodes.py), will requires lots of small configuration changes.

## 20250819.1

Add case for MiSeq in BCL Conversion and Demultiplexing

## 20250813.1

For samplesheet generation handle rare cases where we have a pool containing the same sample with different labels, see deviation #361.

## 20250808.1

Add case for NextSeq in BCL Conversion and Demultiplexing

## 20250806.1

Update and simplify ONT library parsing and MinKNOW samplesheet generation. Use single field for kit selection and retire QC/Anglerfish specific code.

## 20250805.1

Replace None with "" for writing N/A AVITI parameters to UDFs.

## 20250801.1

Order pools by lane in running notes from sequencing

## 20250723.2

Fix error trying to run json.dumps() on UDF dictionaries whose values are non-JSON-serializable by introducing custom encoder.

## 20250723.1

Enable Zika for applications generic process.

## 20250602.1

Add assertion for demux parsing to prevent multiple flowcells in step.

## 20250513.1

Add barcode scan settings to Zika worklists.

## 20250509.1

Create project automation to apply sample antibodies from CSV to UDFs.

## 20250411.2

Change SQL query for finding sample-label mappings in a pool to use pool artifact backtracking rather than using a submitted sample global query.

## 20250411.1

Introduce EPP for generic UDF calculations.

## 20250410.3

Change get_epp_user query to account for differet epp triggers

## 20250410.2

Patch last PR, don't include file slot artifacts in logic for parsing demux artifacts.

## 20250410.1

Introduce new EPP to fix bugged demux artifacts with multiple samples in the name by using sample-label linkage to identify the "correct" sample and rename the demux artifact accordingly.
Demux EPP: Add logic block to handle demux artifacts being tied to multiple samples, in which case try to choose a single sample matching the name of the demux artifact.
Utility function for mapping samples to labels in pool: Move into main module

## 20250408.1

Set up fall-back for get_epp_user() failing in wrapper.

## 20250405.1

Convert list of artifacts to set to get unique values to avoid repeating lines in running notes

## 20250431.1

Update EPP wrapper to send log messages to stdout.

## 20250328.1

Add script to add running notes from the step Load to Flowcell (NovaSeqXPlus) v1.0.

## 20250327.1

Re-work ONT barcoding module and it's application for MinKNOW samplesheet generation.

## 20250318.1

Handle missing PercentMismatch for samples in IndexAssignment.csv

## 20250317.3

Hotfix of 20250317.1, invalid implementation of function.

## 20250317.2

Apply uppercase to flowcell ID.

## 20250317.1

Replace deprecated pkg_resources package and upgrade CI.

## 20250304.1

Update formulas to match updated [NEB calc tool](https://nebiocalculator.neb.com/#!/dsdnaamt), assuming deprotonated phosphate hydroxyls.

## 20250218.1

Bugfix demux script by skipping outputs that do not contain the relevant sample name.

## 20250212.1

In reads aggregation, do not warn for samples without demux artifacts if they are aborted.

## 20250205.1

Introduce patch to reads aggregation EPP so opened steps don't have to be re-started from scratch.

## 20250201.1

Renovate reads aggregation EPP and include ONT / AVITI.

## 20250123.2

Remove parenthesized content from sample names in MinKNOW samplesheet. This is so the input sample location can be shown easily, without having to change the nature of the sequencing step or interfering with the samplesheet downstream.

## 20250123.1

Shorten MinKNOW samplesheet name, so the timestamp is visible in the MinKNOW file explorer. Also add happy-new-year dir creation.

## 20250122.2

Rebuild EPP to fetch last recorded derived sample UDF.

## 20250122.1

Create yearly dir for AVITI run manifests.

## 20250116.1

Ruff 0.9.2 formatting.

## 20250108.1

Replace PR Label checker with a less opaque action.

## 20241211.1

No longer reserve PromethION column 3 for Clinical Genomics.

## 20241114.1

Bugfix Bravo CSV for qPCR. Needed better logic for isolating physical output artifacts.

## 20241108.1

Add col for qPCR dilution vol

## 20241104.2

For AVITI manifest generation: make PhiX manifest variant, fix udf typo, remove unused func, clarify var names, add cases to reverse-compliment Index2.

## 20241104.1

Suspected bugfix for BA parsing script.

## 20241028.1

Additional lane thresholds for AVITI

## 20241025.1

Support MiSeq V2 Micro

## 20241016.1

Remove index orientation checker

## 20241015.1

Improve project validator EPP

## 20241011.1

New project validator EPP

## 20241009.1

Improve AVITI run manifest generation with sample-level settings. No longer produce submanifests.

## 20241006.2

Improve aviti run parameter parser

## 20241006.1

Fix issue with empty Aviti runmanifest results in Lane nr 0

## 20241002.1

Fix bug with index checker EPP with preset index sets

## 20241001.1

Update index checker EPP to capture invalid bases

## 20240930.1

For AVITI manifest generation, assume idx2 > 12 cycles and no idx2 parsed means idx2 is UMI and add Ns to manifest.

## 20240925.1

Add 10X steps to comments-to-running-notes config.

## 20240924.2

Update method for fetching AVITI stats in the BCL conversion step

## 20240924.1

Fix bug with data type in frag_an_driver_gen

## 20240920.1

New EPP for parsing VC100 CSV file

## 20240913.1

Generate composite run manifests for AVITI based on index lengths.

## 20240912.3

Fix bugs with EPP in the BCL conversion step

## 20240912.2

Support AVITI protocols for lobgook and comments_to_RN

## 20240912.1

Update AVITI run stats parser to handle multiple lanes

## 20240910.5

Fix simple naming bug.

## 20240910.4

Fix bug causing MinKNOW ss generation to fail for single samples w. label.

## 20240910.3

Add logbook for PromethION and MinION.

## 20240910.2

Support both single lane and dual lane of AVITI flowcell
Decide whether to include PhiX based on lane level UDF

## 20240910.1

Downprioritize column 3 of PromethION (used by CG), when running script to suggest ports.

## 20240909.1

Fix bug with zika module import cont; Change project format for AVITI run manifest

## 20240902.4

Also include Project name and sequencing setup in AVITI run manifest for PhiX

## 20240902.3

Include Project name and sequencing setup in AVITI run manifest

## 20240902.2

Ruff format

## 20240902.1

Fix bug with zika module import

## 20240901.1

Fix bug with AVITI process

## 20240830.2

Make ONT volume calculations script case-agnostic for concentration units.

## 20240830.1

When parsing Anglerfish results, upload the Anglerfish .csv dataframe to the LIMS step.

## 20240826.1

Add script for AVITI run manifest generation, re-organize repo to follow best-practice modularization and implement EPP wrapper.

## 20240823.2

Add function to fetch sample-level Q30 for AVITI

## 20240823.1

Support AVITI in the BCL conversion step

## 20240822.1

New EPP scripts for parsing AVITI run parameters and stats

## 20240816.1

Set up fixed-volume pooling by Zika for no-QC libraries.

## 20240815.1

Support Illumina DNA No-QC protocol

## 20240701.1

Improve pipreqs comparison script in CI

## 20240624.1

Fix bug to accommodate truseq single idx when writing Anglerfish samplesheet

## 20240617.1

Change pattern to run mypy for entire dir regardless of file depth.

## 20240612.1

Skip warning message for distance of special indexes

## 20240610.1

When parsing ONT sequencing libraries, use database queries to link pool samples to their respective labels.

## 20240530.1

Support VC100 in logbook

## 20240527.1

Generate Anglerfish samplesheet post database sync and name after run.

## 20240523.1

Upgrade index orientation checker to handle swapped indexes

## 20240521.2

Bugfix comparative assertion in Anglerfish parsing.

## 20240521.1

Skip special indexes for index orientation checker

## 20240508.2

For ONT samplesheet generation, accommodate kits with included barcodes.

## 20240508.1

Refactor step and UDF instrument for Amplification and Purification

## 20240506.2

Use different functions for moving MinKNOW samplesheet to ngi-nas-ns.

## 20240506.1

Update instrument logbook and running notes config to new ONT QC workflow.

## 20240503.1

Fix bug that Check Index Distance Log is not correctly attached

## 20240502.1

Fix running notes configuration for last PR.

## 20240502.1

Major ONT update and new module 'calc_from_args' for generalized calculations.

## 20240429.1

Add TAKARA_8nt_UDI and TruSeqUDv2-UDI for index checking

## 20240425.1

Close psycopg2 connections when query is done

## 20240423.1

Update the multiplication factor for total Lysate

## 20240422.2

Update GHA script to check VERSIONLOG.md diff to compare the latest PR-commit to the latest upstream/master commit instead of the commit at the base of the PR-branch.

## 20240422.1

Fix bug that seq_platform cannot be fetched when sample ID is in a wrong format

## 20240417.1

Update lane yield thresholds for NovaSeqXPlus 1.5B and 25B FC

## 20240415.1

Upgrade index checker for finlib to check index orientations

## 20240411.1

Fix bug with plate well index

## 20240409.1

Fix issue that sys stderr blocks a step to be completed

## 20240407.1

Add Genstat URL in running notes

## 20240407.1

Add lane yield threshold for NovaSeqXPlus 25B FC

## 20240325.1

Upgrade index_placement_checker to check expected index position

## 20240320.4

Enable index_distance_checker to catch case that one sample with multiple indexes

## 20240320.3

Enable index_placement_checker to verify index set

## 20240320.2

Improve warning messages for index_distance_checker

## 20240320.1

Add cDNA QC in comments_to_running_notes

## 20240319.1

New EPP for checking index placement for inhouse workset

## 20240318.1

Add lane yield threshold for NovaSeqXPlus 1.5B FC

## 20240315.2

ruff format linting

## 20240315.1

Handle special cases for Miseq samplesheet

## 20240307.1

Add PCR machine as UDF to "CytAssist Probe Release and Extension".

## 20240305.1

Add CytAssist electronic logbook.

## 20240229.2

Add PCR instrument logbook automation for Visium CytAssist protocol steps.

## 20240229.1

Add Biomek to "Selection, cDNA Synthesis and Library Construction" step.

## 20240215.1

Treat RAD-seq as regular pooling step, requested by Hamid.

## 20240208.1

In Anglerfish parsing, only try to assign barcode-specific UDFs for barcoded samples.

## 20240130.1

Handle Anglerfish result parsing for runs W/O ONT barcodes

## 20240126.1

Discover latest anglerfish run even if embedded in subdir of run dir

## 20240122.1

Enable copy_field_art2samp to copy values from Aggregate QC steps

## 20230111.1

Add CI-check to see versionlog is updated for a given pull request

## 20231220.1

Fix bug with verify index EPP

## 20231219.1

Fix bug that log is missing with index checker

## 20231214.1

Always have chemistry as amplicon for Miseq samplesheet

## 20231213.3

Fix BioAnalyzer EPP to expect row-wise samples instead of column-wise. Associated with deviation #211.

## 20231213.2

Expand 10X and SS3 indexes for MiSeq samplesheet

## 20231213.1

Fix MiSeq samplesheet generator to include options for custom primers

## 20231212.1

Enable Attaching xml files for MiSeq

## 20231201.1

Change MiSeq samplesheet to new version

## 20231120.1

Fix change in flowcell mode name that is related with control software upgrade

## 20231117.1

Re-write EPP for parsing Anglerfish results.

## 20231106.1

Fix error for RAD-seq prep pooling.

## 20231102.1

Improve logging for Zika normalization and improve docs for Zika utils func.

## 20231102.1

Implement script parse_ba_results.py.

## 20231031.1

Change Tecan instrument into UDF for logbook

## 20231027.1

Fix bug with multiple Tos breaking sendmail

## 20231025.2

Refactor UDF names for library prep amount

## 20231025.1

Remove obsoleted EPP scripts

## 20231019.1

Remove HiSeq and HiSeqX from demux EPP scripts

## 20231011.4

Add support for Illumina DNA PCR-free protocol

## 20231011.3

Update Anglerfish SS generation to accomodate 10X indices.

## 20231011.2

Change lane yield threshold for NovaSeqXPlus 10B

## 20231011.1

Change lane yield threshold for NextSeq P3

## 20231009.1

Remove special rule for no-depletion in bravo_csv

## 20230928.2

Fix parent in running notes in comments_to_running_notes

## 20230928.1

Fix couchdb conflict error with running notes

## 20230927.1

Fix bug with datatime in make_running_note_from_workset

## 20230925.1

Bugfix ONT process started runs

## 20230914.1

Replace mfs with ngi-nas-ns

## 20230828.2

Update Qubit EPP scripts to handle FLEX file format

## 20230828.1

Use the longer read for demux threshold

## 20230821.1

Fix bug that control has no project id in index checker

## 20230814.1

Enable "ONT Start Sequencing v2.0" for running notes script.

## 20230726.2

Refactor index_distance_checker

## 20230726.1

Add function to verify if sample name matches project id in index_distance_checker

## 20230718.2

Add NovaSeqXPlus in sequencing step list for readscount

## 20230718.1

Add function to verify sample name format in index_distance_checker

## 20230714.1

Accomodate Anglerfish samplesheet generation w/o any ONT barcodes.

## 20230712.1

Fix fatal error for ONT EPP by updating names of module resource.

## 20230711.2

Fix unwarranted error message when moving files to external storage by using a different shutil function. Likely issue with Python <3.8.

## 20230711.1

When calculating amounts in QC, populate both "Amount (ng)" and "Amount (fmol)", if possible. Useful for LIMSing nanopore samples.

## 20230630.2

Implement ONT and Anglerfish samplesheet generation for MinION QC.

## 20230630.1

Config updates and minor fixes from live testing the NovaSeqXPlus sequencing protocol on dummy samples on LIMS Prod.

## 20230622.1

Bugfix for deviation 173. Differentiate metadata paths for Illumina instruments.

## 20230615.1

Put generated ONT samplesheets on ngi-nas-ns instead of mfs.

## 20230613.1

Rework zika_utils.format_worklist() split transfers logic to prevent the post-split volume from ending up as less than what is allowed by the instrument.

## 20230602.1

Rename utils module to epp_utils to avoid name collision with native Python module and fix bug causing fatal error for Zika pooling.

## 20230529.1

Assign step (accidentally omitted from PR #150) to RN config.

## 20230525.1

Live troubleshooting of ONT EPPs upon deployment of new workflow to LIMS prod.

## 20230329.1

Improve modularity and readability of ONT EPP script names and contents. Also implement changes requested during live testing.

## 20230313.1

Deploy validation 23_02_zika_codebase_revamp to replace accredited codebase for pooling using Mosquito X1.

## 20230306.2

Update control lists and fetch run recipe from project for samplesheet generator

## 20230306.1

Replace formula used for ng -> molar conversion.

## 20230227.1

Improvements and bugfixes on ONT EPPs.

## 20230224.2

Add four new EPPs related to the updated ONT workflow deploying shortly.

## 20230224.1

Update after live troubleshooting of new Zika pooling code. Fix faulty variable name and improve error logging.

## 20230222.1

Support nM as a valid conc unit for Aggregate QC DNA and RNA

## 20230213.1

Differentiate Zika normalization parameters for Amplicon workflow plate set-up. Unlike QIAseq and SMARTer it should use customer metrics and a lower minimum volume.

## 20230209.1

Enable verify index and placement epp for checking wrong well format

## 20230207.1

Update 20230130.2, correct the volume and conc information that is fetched and support both nM and ng/ul pooling. General updates to make the code simpler and more maintainable.

## 20230130.2

zika_refactoring
Add re-factored pooling code for Zika. Re-route to the new code ONLY for RAD-seq pooling (non-accredited). Accredited operations will run on the old code, for now.

## 20230130.1

Convert 10X dual index 2 to RC for MiSeq

## 20230128.1

Update index_checker EPP to support SMARTSEQ3 indexes

## 20230126.1

Fix issue with NaN values for fragment analyzer results

## 20230123.1

Fix bug that manual in UDF instrument is recorded in logbook

## 20230116.1

Refactor EPP scripts for qc_amount_calculation

## 20221215.1

When writing the Zika deck layout in a worklist comment, omit all commas, to prevent the line from being cut-off.

## 20221123.1

New EPP for calculating cell or nuclei conc for the new 10X Chromium workflow

## 20221122.1

Also support two new UDFs for the QIAseq miRNA and Amplicon workflows for Bravo

## 20221121.1

Large update in functionality of Zika code. Accomodate two new UDFs and enable usage in the non-validated methods SMARTer PicoRNA, QIAseq miRNA and amplicon normalization.

## 20221116.2

Refactor of the default_bravo and calc_vol functions for bravo_csv to include two new UDFs

## 20221116.1

Update amount taken and total volume for bravo_csv

## 20221109.1

Implement Zika for QIAseq setup and start refactoring Zika code into separate files zika.py and zika_methods.py

## 20221011.1

Fix bug that manual in UDF instrument is recorded in logbook

## 20220914.1

Multiple EPP changes to support the OmniC protocol v2.0

## 20220909.1

Handle special characters in PCs name

## 20220907.1

Add more optional keys for Aggregate QC

## 20220904.1

Add PromethION Sequencing in comments_to_running_notes

## 20220902.2

Fix bug with index checker with submitted container info for inhouse libraries

## 20220902.1

New EPP for copying input UDF to output

## 20220831.1

For MiSeq samplesheet, replace Experiment Name with Flowcell ID

## 20220804.1

Add new control types for samplesheet generator

## 20220722.1

Upgrade index checker to throw error for bad format indexes

## 20220718.1

Fix bug with manage_demux_stats that noindex case cannot be handled for NextSeq

## 20220709.2

Upgrade index checker for checking sample placement

## 20220709.1

Fix issue that record changes EPP cannot handle controls

## 20220708.1

Refactor index checker for better handling of smartseq indexes

## 20220707.1

Write verify indexes comments to running notes

## 20220706.1

Upgrade index checker for verifying finished library projects

## 20220701.1

Fix bug with single read MiSeq run for illumina_run_parameter_parser

## 20220630.1

Make a new logbook EPP based on Google service account

## 20220629.1

Support Biomek for logbook

## 20220628.1

Remove workset tag for CaliperGX in comments_to_running_notes

## 20220616.1

Fix path of QC_criteria.json

## 20220615.1

Update statusdb URL to use https

## 20220608.1

Fix index distance checker for cases that one sample with multiple indexes

## 20220606.1

Fix samplesheet generator for cases that one sample with multiple indexes

## 20220602.1

Rename FC and cartridge UDFs for NextSeq and add NextSeq 2000 P1

## 20220506.1

Take 2uL sample for low pipetting volume cases for the SMARTer Pico RNA workflows

## 20220503.1

Include controls in samplesheet for MiSeq, NextSeq and NovaSeq

## 20220428.1

Enable illumina_run_parameter_parser for parsing run stats for NovaSeq

## 20220427.1

Support 10X SI-TS indexes

## 20220415.2

New EPP for summarizing Aggregate QC stats into running notes, stats for QC metrics

## 20220415.1

New EPP for summarizing Aggregate QC stats into running notes

## 20220412.1

Refactor 10X index pattern names

## 20220409.1

Do not convert index 2 for finished library samples for MiSeq

## 20220407.1

New index handling method for samplesheet generator

## 20220313.1

Update illumina_run_parameter_parser for handling MiSeq run without index cycles

## 20220304.1

Multiple EPP changes to support the new OmniC protocol

## 20220301.1

Support Mosquito for logbook

## 20220222.1

Return message when no issue detected for index checker

## 20220221.2

Refactor index checker to support 10X indexes

## 20220221.1

New EPP for checking index distance

## 20220217.1

Update illumina_run_parameter_parser for parsing run stats for MiSeq

## 20220215.1

Put back Workflow for samplesheet generator for MiSeq

## 20220211.1

Replace UDF for samplesheet generator for MiSeq

## 20220202.1

Update to send email to proj coord when a running note is written from LIMS

## 20211104.1

Update samplesheet generator to handle non-QC Minion sequencing step

## 20211027.1

Remove FastQ path from MinION samplesheet

## 20211025.2

Bravo CSV EPP for new library normalization and pooling steps

## 20211025.1

EPP support for new library normalization and pooling steps

## 20211021.1

Show ERROR messages when pool volume is too high

## 20211013.1

Support selectable Fragment Analyzer for logbook

## 20211011.1

Update anglerfish results parser to support outputfile with new format

## 20211007.1

Support fmol amount calculation

## 20210930.1

Fix bug with control samples for bravo_csv

## 20210920.1

Exclude RNA no depletion protocol from volume adjustment

## 20210910.1

Update bravo_csv to support volume adjustment for high conc samples

## 20210809.1

Update threshold of max undet per lane percentage for demux step

## 20210702.1

Upgrade EPPs to support the new ONT protocol

## 20210617.1

Support additional 10X index types in samplesheet generator
Update 10X index list

## 20210615.1

Support DV200 for Caliper result parser

## 20210603.1

Allow empty path for Minion QC

## 20210531.1

Fix bug with MiSeq in samplesheet generator

## 20210528.1

Better sort functions for bravo csv and samplesheet

## 20210525.2

Fix issue with error message

## 20210525.1

Add fragment analyzer protocols in comments_to_running_notes

## 20210520.1

Upgrade EPPs to support the new QIAseq miRNA protocol

## 20210519.1

Fix bug with None type comparison in copy_qubit.py

## 20210511.1

Update obtain_customer_cc.py to support custom volume

## 20210503.1

Update scripts for parsing fragment analyzer result files

## 20210419.1

Port scripts to python 3

## 20210414.1

Update illumina_run_parameter_parser for parsing run stats

## 20210410.1

Update samplesheet generator to handle blanks in sample index

## 20210409.2

Update EPP for parsing run info for NextSeq 2000, MiSeq and NovaSeq

## 20210409.1

Update EPP for parsing run info for both NextSeq 2000 and MiSeq

## 20210408.1

New EPP for parsing run info for NextSeq 2000

## 20210313.1

Support additional 10X index types in samplesheet generator
Update 10X index list

## 20210226.1

Change plate name to plate id for Bravo CSV for qPCR

## 20210224.2

Add new EPP for aliquoting samples for qPCR steps

## 20210224.1

Setup VERSIONLOG.md<|MERGE_RESOLUTION|>--- conflicted
+++ resolved
@@ -1,14 +1,12 @@
 # Scilifelab_epps Version Log
 
-<<<<<<< HEAD
 ## 20250915.1
 
 Remove ONT EPPs to be replaced by UDF formulas, add ONT demux stats EPP, tweak UDF formulas EPP to be less upset about missing values.
-=======
+
 ## 20250911.1
 
 Fix MinKNOW samplesheet bug where file is deleted before it can be moved to ngi-nas-ns.
->>>>>>> 246c781e
 
 ## 20250905.1
 
