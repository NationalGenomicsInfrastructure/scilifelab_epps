--- conflicted
+++ resolved
@@ -1,14 +1,12 @@
 # Scilifelab_epps Version Log
 
-<<<<<<< HEAD
 ## 20251104.1
 
 Update EPP for generating ONT samplesheets so that periods in the kitname are replaced by dashes.
-=======
+
 ## 20251023.2
 
 Update ONT EPPs to use cloudant instead of couchdb
->>>>>>> de392e77
 
 ## 20251023.1
 
