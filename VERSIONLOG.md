# Scilifelab_epps Version Log

## 20240912.1

<<<<<<< HEAD
Generate composite run manifests for AVITI based on index lengths.
=======
Update AVITI run stats parser to handle multiple lanes
>>>>>>> d4a2d256

## 20240910.5

Fix simple naming bug.

## 20240910.4

Fix bug causing MinKNOW ss generation to fail for single samples w. label.

## 20240910.3

Add logbook for PromethION and MinION.

## 20240910.2

Support both single lane and dual lane of AVITI flowcell
Decide whether to include PhiX based on lane level UDF

## 20240910.1

Downprioritize column 3 of PromethION (used by CG), when running script to suggest ports.

## 20240909.1

Fix bug with zika module import cont; Change project format for AVITI run manifest

## 20240902.4

Also include Project name and sequencing setup in AVITI run manifest for PhiX

## 20240902.3

Include Project name and sequencing setup in AVITI run manifest

## 20240902.2

Ruff format

## 20240902.1

Fix bug with zika module import

## 20240901.1

Fix bug with AVITI process

## 20240830.2

Make ONT volume calculations script case-agnostic for concentration units.

## 20240830.1

When parsing Anglerfish results, upload the Anglerfish .csv dataframe to the LIMS step.

## 20240826.1

Add script for AVITI run manifest generation, re-organize repo to follow best-practice modularization and implement EPP wrapper.

## 20240823.2

Add function to fetch sample-level Q30 for AVITI

## 20240823.1

Support AVITI in the BCL conversion step

## 20240822.1

New EPP scripts for parsing AVITI run parameters and stats

## 20240816.1

Set up fixed-volume pooling by Zika for no-QC libraries.

## 20240815.1

Support Illumina DNA No-QC protocol

## 20240701.1

Improve pipreqs comparison script in CI

## 20240624.1

Fix bug to accommodate truseq single idx when writing Anglerfish samplesheet

## 20240617.1

Change pattern to run mypy for entire dir regardless of file depth.

## 20240612.1

Skip warning message for distance of special indexes

## 20240610.1

When parsing ONT sequencing libraries, use database queries to link pool samples to their respective labels.

## 20240530.1

Support VC100 in logbook

## 20240527.1

Generate Anglerfish samplesheet post database sync and name after run.

## 20240523.1

Upgrade index orientation checker to handle swapped indexes

## 20240521.2

Bugfix comparative assertion in Anglerfish parsing.

## 20240521.1

Skip special indexes for index orientation checker

## 20240508.2

For ONT samplesheet generation, accommodate kits with included barcodes.

## 20240508.1

Refactor step and UDF instrument for Amplification and Purification

## 20240506.2

Use different functions for moving MinKNOW samplesheet to ngi-nas-ns.

## 20240506.1

Update instrument logbook and running notes config to new ONT QC workflow.

## 20240503.1

Fix bug that Check Index Distance Log is not correctly attached

## 20240502.1

Fix running notes configuration for last PR.

## 20240502.1

Major ONT update and new module 'calc_from_args' for generalized calculations.

## 20240429.1

Add TAKARA_8nt_UDI and TruSeqUDv2-UDI for index checking

## 20240425.1

Close psycopg2 connections when query is done

## 20240423.1

Update the multiplication factor for total Lysate

## 20240422.2

Update GHA script to check VERSIONLOG.md diff to compare the latest PR-commit to the latest upstream/master commit instead of the commit at the base of the PR-branch.

## 20240422.1

Fix bug that seq_platform cannot be fetched when sample ID is in a wrong format

## 20240417.1

Update lane yield thresholds for NovaSeqXPlus 1.5B and 25B FC

## 20240415.1

Upgrade index checker for finlib to check index orientations

## 20240411.1

Fix bug with plate well index

## 20240409.1

Fix issue that sys stderr blocks a step to be completed

## 20240407.1

Add Genstat URL in running notes

## 20240407.1

Add lane yield threshold for NovaSeqXPlus 25B FC

## 20240325.1

Upgrade index_placement_checker to check expected index position

## 20240320.4

Enable index_distance_checker to catch case that one sample with multiple indexes

## 20240320.3

Enable index_placement_checker to verify index set

## 20240320.2

Improve warning messages for index_distance_checker

## 20240320.1

Add cDNA QC in comments_to_running_notes

## 20240319.1

New EPP for checking index placement for inhouse workset

## 20240318.1

Add lane yield threshold for NovaSeqXPlus 1.5B FC

## 20240315.2

ruff format linting

## 20240315.1

Handle special cases for Miseq samplesheet

## 20240307.1

Add PCR machine as UDF to "CytAssist Probe Release and Extension".

## 20240305.1

Add CytAssist electronic logbook.

## 20240229.2

Add PCR instrument logbook automation for Visium CytAssist protocol steps.

## 20240229.1

Add Biomek to "Selection, cDNA Synthesis and Library Construction" step.

## 20240215.1

Treat RAD-seq as regular pooling step, requested by Hamid.

## 20240208.1

In Anglerfish parsing, only try to assign barcode-specific UDFs for barcoded samples.

## 20240130.1

Handle Anglerfish result parsing for runs W/O ONT barcodes

## 20240126.1

Discover latest anglerfish run even if embedded in subdir of run dir

## 20240122.1

Enable copy_field_art2samp to copy values from Aggregate QC steps

## 20230111.1

Add CI-check to see versionlog is updated for a given pull request

## 20231220.1

Fix bug with verify index EPP

## 20231219.1

Fix bug that log is missing with index checker

## 20231214.1

Always have chemistry as amplicon for Miseq samplesheet

## 20231213.3

Fix BioAnalyzer EPP to expect row-wise samples instead of column-wise. Associated with deviation #211.

## 20231213.2

Expand 10X and SS3 indexes for MiSeq samplesheet

## 20231213.1

Fix MiSeq samplesheet generator to include options for custom primers

## 20231212.1

Enable Attaching xml files for MiSeq

## 20231201.1

Change MiSeq samplesheet to new version

## 20231120.1

Fix change in flowcell mode name that is related with control software upgrade

## 20231117.1

Re-write EPP for parsing Anglerfish results.

## 20231106.1

Fix error for RAD-seq prep pooling.

## 20231102.1

Improve logging for Zika normalization and improve docs for Zika utils func.

## 20231102.1

Implement script parse_ba_results.py.

## 20231031.1

Change Tecan instrument into UDF for logbook

## 20231027.1

Fix bug with multiple Tos breaking sendmail

## 20231025.2

Refactor UDF names for library prep amount

## 20231025.1

Remove obsoleted EPP scripts

## 20231019.1

Remove HiSeq and HiSeqX from demux EPP scripts

## 20231011.4

Add support for Illumina DNA PCR-free protocol

## 20231011.3

Update Anglerfish SS generation to accomodate 10X indices.

## 20231011.2

Change lane yield threshold for NovaSeqXPlus 10B

## 20231011.1

Change lane yield threshold for NextSeq P3

## 20231009.1

Remove special rule for no-depletion in bravo_csv

## 20230928.2

Fix parent in running notes in comments_to_running_notes

## 20230928.1

Fix couchdb conflict error with running notes

## 20230927.1

Fix bug with datatime in make_running_note_from_workset

## 20230925.1

Bugfix ONT process started runs

## 20230914.1

Replace mfs with ngi-nas-ns

## 20230828.2

Update Qubit EPP scripts to handle FLEX file format

## 20230828.1

Use the longer read for demux threshold

## 20230821.1

Fix bug that control has no project id in index checker

## 20230814.1

Enable "ONT Start Sequencing v2.0" for running notes script.

## 20230726.2

Refactor index_distance_checker

## 20230726.1

Add function to verify if sample name matches project id in index_distance_checker

## 20230718.2

Add NovaSeqXPlus in sequencing step list for readscount

## 20230718.1

Add function to verify sample name format in index_distance_checker

## 20230714.1

Accomodate Anglerfish samplesheet generation w/o any ONT barcodes.

## 20230712.1

Fix fatal error for ONT EPP by updating names of module resource.

## 20230711.2

Fix unwarranted error message when moving files to external storage by using a different shutil function. Likely issue with Python <3.8.

## 20230711.1

When calculating amounts in QC, populate both "Amount (ng)" and "Amount (fmol)", if possible. Useful for LIMSing nanopore samples.

## 20230630.2

Implement ONT and Anglerfish samplesheet generation for MinION QC.

## 20230630.1

Config updates and minor fixes from live testing the NovaSeqXPlus sequencing protocol on dummy samples on LIMS Prod.

## 20230622.1

Bugfix for deviation 173. Differentiate metadata paths for Illumina instruments.

## 20230615.1

Put generated ONT samplesheets on ngi-nas-ns instead of mfs.

## 20230613.1

Rework zika_utils.format_worklist() split transfers logic to prevent the post-split volume from ending up as less than what is allowed by the instrument.

## 20230602.1

Rename utils module to epp_utils to avoid name collision with native Python module and fix bug causing fatal error for Zika pooling.

## 20230529.1

Assign step (accidentally omitted from PR #150) to RN config.

## 20230525.1

Live troubleshooting of ONT EPPs upon deployment of new workflow to LIMS prod.

## 20230329.1

Improve modularity and readability of ONT EPP script names and contents. Also implement changes requested during live testing.

## 20230313.1

Deploy validation 23_02_zika_codebase_revamp to replace accredited codebase for pooling using Mosquito X1.

## 20230306.2

Update control lists and fetch run recipe from project for samplesheet generator

## 20230306.1

Replace formula used for ng -> molar conversion.

## 20230227.1

Improvements and bugfixes on ONT EPPs.

## 20230224.2

Add four new EPPs related to the updated ONT workflow deploying shortly.

## 20230224.1

Update after live troubleshooting of new Zika pooling code. Fix faulty variable name and improve error logging.

## 20230222.1

Support nM as a valid conc unit for Aggregate QC DNA and RNA

## 20230213.1

Differentiate Zika normalization parameters for Amplicon workflow plate set-up. Unlike QIAseq and SMARTer it should use customer metrics and a lower minimum volume.

## 20230209.1

Enable verify index and placement epp for checking wrong well format

## 20230207.1

Update 20230130.2, correct the volume and conc information that is fetched and support both nM and ng/ul pooling. General updates to make the code simpler and more maintainable.

## 20230130.2

zika_refactoring
Add re-factored pooling code for Zika. Re-route to the new code ONLY for RAD-seq pooling (non-accredited). Accredited operations will run on the old code, for now.

## 20230130.1

Convert 10X dual index 2 to RC for MiSeq

## 20230128.1

Update index_checker EPP to support SMARTSEQ3 indexes

## 20230126.1

Fix issue with NaN values for fragment analyzer results

## 20230123.1

Fix bug that manual in UDF instrument is recorded in logbook

## 20230116.1

Refactor EPP scripts for qc_amount_calculation

## 20221215.1

When writing the Zika deck layout in a worklist comment, omit all commas, to prevent the line from being cut-off.

## 20221123.1

New EPP for calculating cell or nuclei conc for the new 10X Chromium workflow

## 20221122.1

Also support two new UDFs for the QIAseq miRNA and Amplicon workflows for Bravo

## 20221121.1

Large update in functionality of Zika code. Accomodate two new UDFs and enable usage in the non-validated methods SMARTer PicoRNA, QIAseq miRNA and amplicon normalization.

## 20221116.2

Refactor of the default_bravo and calc_vol functions for bravo_csv to include two new UDFs

## 20221116.1

Update amount taken and total volume for bravo_csv

## 20221109.1

Implement Zika for QIAseq setup and start refactoring Zika code into separate files zika.py and zika_methods.py

## 20221011.1

Fix bug that manual in UDF instrument is recorded in logbook

## 20220914.1

Multiple EPP changes to support the OmniC protocol v2.0

## 20220909.1

Handle special characters in PCs name

## 20220907.1

Add more optional keys for Aggregate QC

## 20220904.1

Add PromethION Sequencing in comments_to_running_notes

## 20220902.2

Fix bug with index checker with submitted container info for inhouse libraries

## 20220902.1

New EPP for copying input UDF to output

## 20220831.1

For MiSeq samplesheet, replace Experiment Name with Flowcell ID

## 20220804.1

Add new control types for samplesheet generator

## 20220722.1

Upgrade index checker to throw error for bad format indexes

## 20220718.1

Fix bug with manage_demux_stats that noindex case cannot be handled for NextSeq

## 20220709.2

Upgrade index checker for checking sample placement

## 20220709.1

Fix issue that record changes EPP cannot handle controls

## 20220708.1

Refactor index checker for better handling of smartseq indexes

## 20220707.1

Write verify indexes comments to running notes

## 20220706.1

Upgrade index checker for verifying finished library projects

## 20220701.1

Fix bug with single read MiSeq run for illumina_run_parameter_parser

## 20220630.1

Make a new logbook EPP based on Google service account

## 20220629.1

Support Biomek for logbook

## 20220628.1

Remove workset tag for CaliperGX in comments_to_running_notes

## 20220616.1

Fix path of QC_criteria.json

## 20220615.1

Update statusdb URL to use https

## 20220608.1

Fix index distance checker for cases that one sample with multiple indexes

## 20220606.1

Fix samplesheet generator for cases that one sample with multiple indexes

## 20220602.1

Rename FC and cartridge UDFs for NextSeq and add NextSeq 2000 P1

## 20220506.1

Take 2uL sample for low pipetting volume cases for the SMARTer Pico RNA workflows

## 20220503.1

Include controls in samplesheet for MiSeq, NextSeq and NovaSeq

## 20220428.1

Enable illumina_run_parameter_parser for parsing run stats for NovaSeq

## 20220427.1

Support 10X SI-TS indexes

## 20220415.2

New EPP for summarizing Aggregate QC stats into running notes, stats for QC metrics

## 20220415.1

New EPP for summarizing Aggregate QC stats into running notes

## 20220412.1

Refactor 10X index pattern names

## 20220409.1

Do not convert index 2 for finished library samples for MiSeq

## 20220407.1

New index handling method for samplesheet generator

## 20220313.1

Update illumina_run_parameter_parser for handling MiSeq run without index cycles

## 20220304.1

Multiple EPP changes to support the new OmniC protocol

## 20220301.1

Support Mosquito for logbook

## 20220222.1

Return message when no issue detected for index checker

## 20220221.2

Refactor index checker to support 10X indexes

## 20220221.1

New EPP for checking index distance

## 20220217.1

Update illumina_run_parameter_parser for parsing run stats for MiSeq

## 20220215.1

Put back Workflow for samplesheet generator for MiSeq

## 20220211.1

Replace UDF for samplesheet generator for MiSeq

## 20220202.1

Update to send email to proj coord when a running note is written from LIMS

## 20211104.1

Update samplesheet generator to handle non-QC Minion sequencing step

## 20211027.1

Remove FastQ path from MinION samplesheet

## 20211025.2

Bravo CSV EPP for new library normalization and pooling steps

## 20211025.1

EPP support for new library normalization and pooling steps

## 20211021.1

Show ERROR messages when pool volume is too high

## 20211013.1

Support selectable Fragment Analyzer for logbook

## 20211011.1

Update anglerfish results parser to support outputfile with new format

## 20211007.1

Support fmol amount calculation

## 20210930.1

Fix bug with control samples for bravo_csv

## 20210920.1

Exclude RNA no depletion protocol from volume adjustment

## 20210910.1

Update bravo_csv to support volume adjustment for high conc samples

## 20210809.1

Update threshold of max undet per lane percentage for demux step

## 20210702.1

Upgrade EPPs to support the new ONT protocol

## 20210617.1

Support additional 10X index types in samplesheet generator
Update 10X index list

## 20210615.1

Support DV200 for Caliper result parser

## 20210603.1

Allow empty path for Minion QC

## 20210531.1

Fix bug with MiSeq in samplesheet generator

## 20210528.1

Better sort functions for bravo csv and samplesheet

## 20210525.2

Fix issue with error message

## 20210525.1

Add fragment analyzer protocols in comments_to_running_notes

## 20210520.1

Upgrade EPPs to support the new QIAseq miRNA protocol

## 20210519.1

Fix bug with None type comparison in copy_qubit.py

## 20210511.1

Update obtain_customer_cc.py to support custom volume

## 20210503.1

Update scripts for parsing fragment analyzer result files

## 20210419.1

Port scripts to python 3

## 20210414.1

Update illumina_run_parameter_parser for parsing run stats

## 20210410.1

Update samplesheet generator to handle blanks in sample index

## 20210409.2

Update EPP for parsing run info for NextSeq 2000, MiSeq and NovaSeq

## 20210409.1

Update EPP for parsing run info for both NextSeq 2000 and MiSeq

## 20210408.1

New EPP for parsing run info for NextSeq 2000

## 20210313.1

Support additional 10X index types in samplesheet generator
Update 10X index list

## 20210226.1

Change plate name to plate id for Bravo CSV for qPCR

## 20210224.2

Add new EPP for aliquoting samples for qPCR steps

## 20210224.1

Setup VERSIONLOG.md<|MERGE_RESOLUTION|>--- conflicted
+++ resolved
@@ -1,12 +1,12 @@
 # Scilifelab_epps Version Log
 
+## 20240912.2
+
+Generate composite run manifests for AVITI based on index lengths.
+
 ## 20240912.1
 
-<<<<<<< HEAD
-Generate composite run manifests for AVITI based on index lengths.
-=======
 Update AVITI run stats parser to handle multiple lanes
->>>>>>> d4a2d256
 
 ## 20240910.5
 
