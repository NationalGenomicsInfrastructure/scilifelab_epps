--- conflicted
+++ resolved
@@ -1,14 +1,12 @@
 # Scilifelab_epps Version Log
 
-<<<<<<< HEAD
-## 20240820.1
-
-Re-organize repo to follow best-practice modularization and implement EPP wrapper.
-=======
+## 20240823.1
+
+Add script for AVITI run manifest generation, re-organize repo to follow best-practice modularization and implement EPP wrapper.
+
 ## 20240822.1
 
 New EPP scripts for parsing AVITI run parameters and stats
->>>>>>> 4c65eeee
 
 ## 20240816.1
 
