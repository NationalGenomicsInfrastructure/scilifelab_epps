--- conflicted
+++ resolved
@@ -1,15 +1,13 @@
 # Scilifelab_epps Version Log
 
-<<<<<<< HEAD
 ## 20230313.1
 Deploy validation 23_02_zika_codebase_revamp to replace accredited codebase for pooling using Mosquito X1.
-=======
+
 ## 20230306.2
 Update control lists and fetch run recipe from project for samplesheet generator
 
 ## 20230306.1
 Replace formula used for ng -> molar conversion.
->>>>>>> 11174484
 
 ## 20230227.1
 Improvements and bugfixes on ONT EPPs.
