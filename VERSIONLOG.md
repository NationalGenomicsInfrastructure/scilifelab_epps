--- conflicted
+++ resolved
@@ -1,16 +1,15 @@
 # Scilifelab_epps Version Log
 
-<<<<<<< HEAD
+## 20231213.3
+
+Fix BioAnalyzer EPP to expect row-wise samples instead of column-wise. Associated with deviation #211.
+
+## 20231213.2
+
+Expand 10X and SS3 indexes for MiSeq samplesheet
+
 ## 20231213.1
 
-Fix BioAnalyzer EPP to expect row-wise samples instead of column-wise. Associated with deviation #211.
-=======
-## 20231213.2
-
-Expand 10X and SS3 indexes for MiSeq samplesheet
-
-## 20231213.1
-
 Fix MiSeq samplesheet generator to include options for custom primers
 
 ## 20231212.1
@@ -20,7 +19,6 @@
 ## 20231201.1
 
 Change MiSeq samplesheet to new version
->>>>>>> ea8a28e4
 
 ## 20231120.1
 
