# Scilifelab_epps Version Log

<<<<<<< HEAD
## 20221123.1
New EPP for calculating cell or nuclei conc for the new 10X Chromium workflow
=======
## 20221215.1
When writing the Zika deck layout in a worklist comment, omit all commas, to prevent the line from being cut-off.
>>>>>>> c60c4e25

## 20221122.1
Also support two new UDFs for the QIAseq miRNA and Amplicon workflows for Bravo

## 20221121.1
Large update in functionality of Zika code. Accomodate two new UDFs and enable usage in the non-validated methods SMARTer PicoRNA, QIAseq miRNA and amplicon normalization.

## 20221116.2
Refactor of the default_bravo and calc_vol functions for bravo_csv to include two new UDFs

## 20221116.1
Update amount taken and total volume for bravo_csv

## 20221109.1
Implement Zika for QIAseq setup and start refactoring Zika code into separate files zika.py and zika_methods.py

## 20221011.1
Fix bug that manual in UDF instrument is recorded in logbook

## 20220914.1
Multiple EPP changes to support the OmniC protocol v2.0

## 20220909.1
Handle special characters in PCs name

## 20220907.1
Add more optional keys for Aggregate QC

## 20220904.1
Add PromethION Sequencing in comments_to_running_notes

## 20220902.2
Fix bug with index checker with submitted container info for inhouse libraries

## 20220902.1
New EPP for copying input UDF to output

## 20220831.1
For MiSeq samplesheet, replace Experiment Name with Flowcell ID

## 20220804.1
Add new control types for samplesheet generator

## 20220722.1
Upgrade index checker to throw error for bad format indexes

## 20220718.1
Fix bug with manage_demux_stats that noindex case cannot be handled for NextSeq

## 20220709.2
Upgrade index checker for checking sample placement

## 20220709.1
Fix issue that record changes EPP cannot handle controls

## 20220708.1
Refactor index checker for better handling of smartseq indexes

## 20220707.1
Write verify indexes comments to running notes

## 20220706.1
Upgrade index checker for verifying finished library projects

## 20220701.1
Fix bug with single read MiSeq run for illumina_run_parameter_parser

## 20220630.1
Make a new logbook EPP based on Google service account

## 20220629.1
Support Biomek for logbook

## 20220628.1
Remove workset tag for CaliperGX in comments_to_running_notes

## 20220616.1
Fix path of QC_criteria.json

## 20220615.1
Update statusdb URL to use https

## 20220608.1
Fix index distance checker for cases that one sample with multiple indexes

## 20220606.1
Fix samplesheet generator for cases that one sample with multiple indexes

## 20220602.1
Rename FC and cartridge UDFs for NextSeq and add NextSeq 2000 P1

## 20220506.1
Take 2uL sample for low pipetting volume cases for the SMARTer Pico RNA workflows

## 20220503.1
Include controls in samplesheet for MiSeq, NextSeq and NovaSeq

## 20220428.1
Enable illumina_run_parameter_parser for parsing run stats for NovaSeq

## 20220427.1
Support 10X SI-TS indexes

## 20220415.2
New EPP for summarizing Aggregate QC stats into running notes, stats for QC metrics

## 20220415.1
New EPP for summarizing Aggregate QC stats into running notes

## 20220412.1
Refactor 10X index pattern names

## 20220409.1
Do not convert index 2 for finished library samples for MiSeq

## 20220407.1
New index handling method for samplesheet generator

## 20220313.1
Update illumina_run_parameter_parser for handling MiSeq run without index cycles

## 20220304.1
Multiple EPP changes to support the new OmniC protocol

## 20220301.1
Support Mosquito for logbook

## 20220222.1
Return message when no issue detected for index checker

## 20220221.2
Refactor index checker to support 10X indexes

## 20220221.1
New EPP for checking index distance

## 20220217.1
Update illumina_run_parameter_parser for parsing run stats for MiSeq

## 20220215.1
Put back Workflow for samplesheet generator for MiSeq

## 20220211.1
Replace UDF for samplesheet generator for MiSeq

## 20220202.1
Update to send email to proj coord when a running note is written from LIMS

## 20211104.1
Update samplesheet generator to handle non-QC Minion sequencing step

## 20211027.1
Remove FastQ path from MinION samplesheet

## 20211025.2
Bravo CSV EPP for new library normalization and pooling steps

## 20211025.1
EPP support for new library normalization and pooling steps

## 20211021.1
Show ERROR messages when pool volume is too high

## 20211013.1
Support selectable Fragment Analyzer for logbook

## 20211011.1
Update anglerfish results parser to support outputfile with new format

## 20211007.1
Support fmol amount calculation

## 20210930.1
Fix bug with control samples for bravo_csv

## 20210920.1
Exclude RNA no depletion protocol from volume adjustment

## 20210910.1
Update bravo_csv to support volume adjustment for high conc samples

## 20210809.1
Update threshold of max undet per lane percentage for demux step

## 20210702.1
Upgrade EPPs to support the new ONT protocol

## 20210617.1
Support additional 10X index types in samplesheet generator
Update 10X index list

## 20210615.1
Support DV200 for Caliper result parser

## 20210603.1
Allow empty path for Minion QC

## 20210531.1
Fix bug with MiSeq in samplesheet generator

## 20210528.1
Better sort functions for bravo csv and samplesheet

## 20210525.2
Fix issue with error message

## 20210525.1
Add fragment analyzer protocols in comments_to_running_notes

## 20210520.1
Upgrade EPPs to support the new QIAseq miRNA protocol

## 20210519.1
Fix bug with None type comparison in copy_qubit.py

## 20210511.1
Update obtain_customer_cc.py to support custom volume

## 20210503.1
Update scripts for parsing fragment analyzer result files

## 20210419.1
Port scripts to python 3

## 20210414.1
Update illumina_run_parameter_parser for parsing run stats

## 20210410.1
Update samplesheet generator to handle blanks in sample index

## 20210409.2
Update EPP for parsing run info for NextSeq 2000, MiSeq and NovaSeq

## 20210409.1
Update EPP for parsing run info for both NextSeq 2000 and MiSeq

## 20210408.1
New EPP for parsing run info for NextSeq 2000

## 20210313.1
Support additional 10X index types in samplesheet generator
Update 10X index list

## 20210226.1
Change plate name to plate id for Bravo CSV for qPCR

## 20210224.2
Add new EPP for aliquoting samples for qPCR steps

## 20210224.1
Setup VERSIONLOG.md<|MERGE_RESOLUTION|>--- conflicted
+++ resolved
@@ -1,12 +1,10 @@
 # Scilifelab_epps Version Log
 
-<<<<<<< HEAD
+## 20221215.1
+When writing the Zika deck layout in a worklist comment, omit all commas, to prevent the line from being cut-off.
+
 ## 20221123.1
 New EPP for calculating cell or nuclei conc for the new 10X Chromium workflow
-=======
-## 20221215.1
-When writing the Zika deck layout in a worklist comment, omit all commas, to prevent the line from being cut-off.
->>>>>>> c60c4e25
 
 ## 20221122.1
 Also support two new UDFs for the QIAseq miRNA and Amplicon workflows for Bravo
