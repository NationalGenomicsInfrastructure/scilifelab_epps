# Scilifelab_epps Version Log

## 20251023.1

<<<<<<< HEAD
Update ONT EPPs to use cloudant instead of couchdb
=======
Update EPP for that manages and imports demux stats to LIMS by correcting the path to the metadata on Preproc.
>>>>>>> df3e133f

## 20251021.1

Update EPP for parsing Run information to LIMS by correcting the path to the metadata on Preproc.

## 20251013.1

Update EPP for uploading AVITI manifest to manifest processable by TACA.

## 20251007.1

Add EPP to upload AVITI manifests to ngi-nas-ns that have been manually uploaded to LIMS.

## 20250919.1

Remove unused scripts and associated modules.

## 20250911.1

Fix MinKNOW samplesheet bug where file is deleted before it can be moved to ngi-nas-ns.

## 20250905.1

Make AVITI run manifest EPP accept noIndex cases.

## 20250902.1

Use JWT tokens to call Genomics Status API to create running notes instead to writing directly to the backend

## 20250821.1

Bugfix VC100 parsing script. File contents are loaded as string straight away.

## 20250820.1

Greatly simplify "Print Barcode" EPP (zebra_barcodes.py), will requires lots of small configuration changes.

## 20250819.1

Add case for MiSeq in BCL Conversion and Demultiplexing

## 20250813.1

For samplesheet generation handle rare cases where we have a pool containing the same sample with different labels, see deviation #361.

## 20250808.1

Add case for NextSeq in BCL Conversion and Demultiplexing

## 20250806.1

Update and simplify ONT library parsing and MinKNOW samplesheet generation. Use single field for kit selection and retire QC/Anglerfish specific code.

## 20250805.1

Replace None with "" for writing N/A AVITI parameters to UDFs.

## 20250801.1

Order pools by lane in running notes from sequencing

## 20250723.2

Fix error trying to run json.dumps() on UDF dictionaries whose values are non-JSON-serializable by introducing custom encoder.

## 20250723.1

Enable Zika for applications generic process.

## 20250602.1

Add assertion for demux parsing to prevent multiple flowcells in step.

## 20250513.1

Add barcode scan settings to Zika worklists.

## 20250509.1

Create project automation to apply sample antibodies from CSV to UDFs.

## 20250411.2

Change SQL query for finding sample-label mappings in a pool to use pool artifact backtracking rather than using a submitted sample global query.

## 20250411.1

Introduce EPP for generic UDF calculations.

## 20250410.3

Change get_epp_user query to account for differet epp triggers

## 20250410.2

Patch last PR, don't include file slot artifacts in logic for parsing demux artifacts.

## 20250410.1

Introduce new EPP to fix bugged demux artifacts with multiple samples in the name by using sample-label linkage to identify the "correct" sample and rename the demux artifact accordingly.
Demux EPP: Add logic block to handle demux artifacts being tied to multiple samples, in which case try to choose a single sample matching the name of the demux artifact.
Utility function for mapping samples to labels in pool: Move into main module

## 20250408.1

Set up fall-back for get_epp_user() failing in wrapper.

## 20250405.1

Convert list of artifacts to set to get unique values to avoid repeating lines in running notes

## 20250431.1

Update EPP wrapper to send log messages to stdout.

## 20250328.1

Add script to add running notes from the step Load to Flowcell (NovaSeqXPlus) v1.0.

## 20250327.1

Re-work ONT barcoding module and it's application for MinKNOW samplesheet generation.

## 20250318.1

Handle missing PercentMismatch for samples in IndexAssignment.csv

## 20250317.3

Hotfix of 20250317.1, invalid implementation of function.

## 20250317.2

Apply uppercase to flowcell ID.

## 20250317.1

Replace deprecated pkg_resources package and upgrade CI.

## 20250304.1

Update formulas to match updated [NEB calc tool](https://nebiocalculator.neb.com/#!/dsdnaamt), assuming deprotonated phosphate hydroxyls.

## 20250218.1

Bugfix demux script by skipping outputs that do not contain the relevant sample name.

## 20250212.1

In reads aggregation, do not warn for samples without demux artifacts if they are aborted.

## 20250205.1

Introduce patch to reads aggregation EPP so opened steps don't have to be re-started from scratch.

## 20250201.1

Renovate reads aggregation EPP and include ONT / AVITI.

## 20250123.2

Remove parenthesized content from sample names in MinKNOW samplesheet. This is so the input sample location can be shown easily, without having to change the nature of the sequencing step or interfering with the samplesheet downstream.

## 20250123.1

Shorten MinKNOW samplesheet name, so the timestamp is visible in the MinKNOW file explorer. Also add happy-new-year dir creation.

## 20250122.2

Rebuild EPP to fetch last recorded derived sample UDF.

## 20250122.1

Create yearly dir for AVITI run manifests.

## 20250116.1

Ruff 0.9.2 formatting.

## 20250108.1

Replace PR Label checker with a less opaque action.

## 20241211.1

No longer reserve PromethION column 3 for Clinical Genomics.

## 20241114.1

Bugfix Bravo CSV for qPCR. Needed better logic for isolating physical output artifacts.

## 20241108.1

Add col for qPCR dilution vol

## 20241104.2

For AVITI manifest generation: make PhiX manifest variant, fix udf typo, remove unused func, clarify var names, add cases to reverse-compliment Index2.

## 20241104.1

Suspected bugfix for BA parsing script.

## 20241028.1

Additional lane thresholds for AVITI

## 20241025.1

Support MiSeq V2 Micro

## 20241016.1

Remove index orientation checker

## 20241015.1

Improve project validator EPP

## 20241011.1

New project validator EPP

## 20241009.1

Improve AVITI run manifest generation with sample-level settings. No longer produce submanifests.

## 20241006.2

Improve aviti run parameter parser

## 20241006.1

Fix issue with empty Aviti runmanifest results in Lane nr 0

## 20241002.1

Fix bug with index checker EPP with preset index sets

## 20241001.1

Update index checker EPP to capture invalid bases

## 20240930.1

For AVITI manifest generation, assume idx2 > 12 cycles and no idx2 parsed means idx2 is UMI and add Ns to manifest.

## 20240925.1

Add 10X steps to comments-to-running-notes config.

## 20240924.2

Update method for fetching AVITI stats in the BCL conversion step

## 20240924.1

Fix bug with data type in frag_an_driver_gen

## 20240920.1

New EPP for parsing VC100 CSV file

## 20240913.1

Generate composite run manifests for AVITI based on index lengths.

## 20240912.3

Fix bugs with EPP in the BCL conversion step

## 20240912.2

Support AVITI protocols for lobgook and comments_to_RN

## 20240912.1

Update AVITI run stats parser to handle multiple lanes

## 20240910.5

Fix simple naming bug.

## 20240910.4

Fix bug causing MinKNOW ss generation to fail for single samples w. label.

## 20240910.3

Add logbook for PromethION and MinION.

## 20240910.2

Support both single lane and dual lane of AVITI flowcell
Decide whether to include PhiX based on lane level UDF

## 20240910.1

Downprioritize column 3 of PromethION (used by CG), when running script to suggest ports.

## 20240909.1

Fix bug with zika module import cont; Change project format for AVITI run manifest

## 20240902.4

Also include Project name and sequencing setup in AVITI run manifest for PhiX

## 20240902.3

Include Project name and sequencing setup in AVITI run manifest

## 20240902.2

Ruff format

## 20240902.1

Fix bug with zika module import

## 20240901.1

Fix bug with AVITI process

## 20240830.2

Make ONT volume calculations script case-agnostic for concentration units.

## 20240830.1

When parsing Anglerfish results, upload the Anglerfish .csv dataframe to the LIMS step.

## 20240826.1

Add script for AVITI run manifest generation, re-organize repo to follow best-practice modularization and implement EPP wrapper.

## 20240823.2

Add function to fetch sample-level Q30 for AVITI

## 20240823.1

Support AVITI in the BCL conversion step

## 20240822.1

New EPP scripts for parsing AVITI run parameters and stats

## 20240816.1

Set up fixed-volume pooling by Zika for no-QC libraries.

## 20240815.1

Support Illumina DNA No-QC protocol

## 20240701.1

Improve pipreqs comparison script in CI

## 20240624.1

Fix bug to accommodate truseq single idx when writing Anglerfish samplesheet

## 20240617.1

Change pattern to run mypy for entire dir regardless of file depth.

## 20240612.1

Skip warning message for distance of special indexes

## 20240610.1

When parsing ONT sequencing libraries, use database queries to link pool samples to their respective labels.

## 20240530.1

Support VC100 in logbook

## 20240527.1

Generate Anglerfish samplesheet post database sync and name after run.

## 20240523.1

Upgrade index orientation checker to handle swapped indexes

## 20240521.2

Bugfix comparative assertion in Anglerfish parsing.

## 20240521.1

Skip special indexes for index orientation checker

## 20240508.2

For ONT samplesheet generation, accommodate kits with included barcodes.

## 20240508.1

Refactor step and UDF instrument for Amplification and Purification

## 20240506.2

Use different functions for moving MinKNOW samplesheet to ngi-nas-ns.

## 20240506.1

Update instrument logbook and running notes config to new ONT QC workflow.

## 20240503.1

Fix bug that Check Index Distance Log is not correctly attached

## 20240502.1

Fix running notes configuration for last PR.

## 20240502.1

Major ONT update and new module 'calc_from_args' for generalized calculations.

## 20240429.1

Add TAKARA_8nt_UDI and TruSeqUDv2-UDI for index checking

## 20240425.1

Close psycopg2 connections when query is done

## 20240423.1

Update the multiplication factor for total Lysate

## 20240422.2

Update GHA script to check VERSIONLOG.md diff to compare the latest PR-commit to the latest upstream/master commit instead of the commit at the base of the PR-branch.

## 20240422.1

Fix bug that seq_platform cannot be fetched when sample ID is in a wrong format

## 20240417.1

Update lane yield thresholds for NovaSeqXPlus 1.5B and 25B FC

## 20240415.1

Upgrade index checker for finlib to check index orientations

## 20240411.1

Fix bug with plate well index

## 20240409.1

Fix issue that sys stderr blocks a step to be completed

## 20240407.1

Add Genstat URL in running notes

## 20240407.1

Add lane yield threshold for NovaSeqXPlus 25B FC

## 20240325.1

Upgrade index_placement_checker to check expected index position

## 20240320.4

Enable index_distance_checker to catch case that one sample with multiple indexes

## 20240320.3

Enable index_placement_checker to verify index set

## 20240320.2

Improve warning messages for index_distance_checker

## 20240320.1

Add cDNA QC in comments_to_running_notes

## 20240319.1

New EPP for checking index placement for inhouse workset

## 20240318.1

Add lane yield threshold for NovaSeqXPlus 1.5B FC

## 20240315.2

ruff format linting

## 20240315.1

Handle special cases for Miseq samplesheet

## 20240307.1

Add PCR machine as UDF to "CytAssist Probe Release and Extension".

## 20240305.1

Add CytAssist electronic logbook.

## 20240229.2

Add PCR instrument logbook automation for Visium CytAssist protocol steps.

## 20240229.1

Add Biomek to "Selection, cDNA Synthesis and Library Construction" step.

## 20240215.1

Treat RAD-seq as regular pooling step, requested by Hamid.

## 20240208.1

In Anglerfish parsing, only try to assign barcode-specific UDFs for barcoded samples.

## 20240130.1

Handle Anglerfish result parsing for runs W/O ONT barcodes

## 20240126.1

Discover latest anglerfish run even if embedded in subdir of run dir

## 20240122.1

Enable copy_field_art2samp to copy values from Aggregate QC steps

## 20230111.1

Add CI-check to see versionlog is updated for a given pull request

## 20231220.1

Fix bug with verify index EPP

## 20231219.1

Fix bug that log is missing with index checker

## 20231214.1

Always have chemistry as amplicon for Miseq samplesheet

## 20231213.3

Fix BioAnalyzer EPP to expect row-wise samples instead of column-wise. Associated with deviation #211.

## 20231213.2

Expand 10X and SS3 indexes for MiSeq samplesheet

## 20231213.1

Fix MiSeq samplesheet generator to include options for custom primers

## 20231212.1

Enable Attaching xml files for MiSeq

## 20231201.1

Change MiSeq samplesheet to new version

## 20231120.1

Fix change in flowcell mode name that is related with control software upgrade

## 20231117.1

Re-write EPP for parsing Anglerfish results.

## 20231106.1

Fix error for RAD-seq prep pooling.

## 20231102.1

Improve logging for Zika normalization and improve docs for Zika utils func.

## 20231102.1

Implement script parse_ba_results.py.

## 20231031.1

Change Tecan instrument into UDF for logbook

## 20231027.1

Fix bug with multiple Tos breaking sendmail

## 20231025.2

Refactor UDF names for library prep amount

## 20231025.1

Remove obsoleted EPP scripts

## 20231019.1

Remove HiSeq and HiSeqX from demux EPP scripts

## 20231011.4

Add support for Illumina DNA PCR-free protocol

## 20231011.3

Update Anglerfish SS generation to accomodate 10X indices.

## 20231011.2

Change lane yield threshold for NovaSeqXPlus 10B

## 20231011.1

Change lane yield threshold for NextSeq P3

## 20231009.1

Remove special rule for no-depletion in bravo_csv

## 20230928.2

Fix parent in running notes in comments_to_running_notes

## 20230928.1

Fix couchdb conflict error with running notes

## 20230927.1

Fix bug with datatime in make_running_note_from_workset

## 20230925.1

Bugfix ONT process started runs

## 20230914.1

Replace mfs with ngi-nas-ns

## 20230828.2

Update Qubit EPP scripts to handle FLEX file format

## 20230828.1

Use the longer read for demux threshold

## 20230821.1

Fix bug that control has no project id in index checker

## 20230814.1

Enable "ONT Start Sequencing v2.0" for running notes script.

## 20230726.2

Refactor index_distance_checker

## 20230726.1

Add function to verify if sample name matches project id in index_distance_checker

## 20230718.2

Add NovaSeqXPlus in sequencing step list for readscount

## 20230718.1

Add function to verify sample name format in index_distance_checker

## 20230714.1

Accomodate Anglerfish samplesheet generation w/o any ONT barcodes.

## 20230712.1

Fix fatal error for ONT EPP by updating names of module resource.

## 20230711.2

Fix unwarranted error message when moving files to external storage by using a different shutil function. Likely issue with Python <3.8.

## 20230711.1

When calculating amounts in QC, populate both "Amount (ng)" and "Amount (fmol)", if possible. Useful for LIMSing nanopore samples.

## 20230630.2

Implement ONT and Anglerfish samplesheet generation for MinION QC.

## 20230630.1

Config updates and minor fixes from live testing the NovaSeqXPlus sequencing protocol on dummy samples on LIMS Prod.

## 20230622.1

Bugfix for deviation 173. Differentiate metadata paths for Illumina instruments.

## 20230615.1

Put generated ONT samplesheets on ngi-nas-ns instead of mfs.

## 20230613.1

Rework zika_utils.format_worklist() split transfers logic to prevent the post-split volume from ending up as less than what is allowed by the instrument.

## 20230602.1

Rename utils module to epp_utils to avoid name collision with native Python module and fix bug causing fatal error for Zika pooling.

## 20230529.1

Assign step (accidentally omitted from PR #150) to RN config.

## 20230525.1

Live troubleshooting of ONT EPPs upon deployment of new workflow to LIMS prod.

## 20230329.1

Improve modularity and readability of ONT EPP script names and contents. Also implement changes requested during live testing.

## 20230313.1

Deploy validation 23_02_zika_codebase_revamp to replace accredited codebase for pooling using Mosquito X1.

## 20230306.2

Update control lists and fetch run recipe from project for samplesheet generator

## 20230306.1

Replace formula used for ng -> molar conversion.

## 20230227.1

Improvements and bugfixes on ONT EPPs.

## 20230224.2

Add four new EPPs related to the updated ONT workflow deploying shortly.

## 20230224.1

Update after live troubleshooting of new Zika pooling code. Fix faulty variable name and improve error logging.

## 20230222.1

Support nM as a valid conc unit for Aggregate QC DNA and RNA

## 20230213.1

Differentiate Zika normalization parameters for Amplicon workflow plate set-up. Unlike QIAseq and SMARTer it should use customer metrics and a lower minimum volume.

## 20230209.1

Enable verify index and placement epp for checking wrong well format

## 20230207.1

Update 20230130.2, correct the volume and conc information that is fetched and support both nM and ng/ul pooling. General updates to make the code simpler and more maintainable.

## 20230130.2

zika_refactoring
Add re-factored pooling code for Zika. Re-route to the new code ONLY for RAD-seq pooling (non-accredited). Accredited operations will run on the old code, for now.

## 20230130.1

Convert 10X dual index 2 to RC for MiSeq

## 20230128.1

Update index_checker EPP to support SMARTSEQ3 indexes

## 20230126.1

Fix issue with NaN values for fragment analyzer results

## 20230123.1

Fix bug that manual in UDF instrument is recorded in logbook

## 20230116.1

Refactor EPP scripts for qc_amount_calculation

## 20221215.1

When writing the Zika deck layout in a worklist comment, omit all commas, to prevent the line from being cut-off.

## 20221123.1

New EPP for calculating cell or nuclei conc for the new 10X Chromium workflow

## 20221122.1

Also support two new UDFs for the QIAseq miRNA and Amplicon workflows for Bravo

## 20221121.1

Large update in functionality of Zika code. Accomodate two new UDFs and enable usage in the non-validated methods SMARTer PicoRNA, QIAseq miRNA and amplicon normalization.

## 20221116.2

Refactor of the default_bravo and calc_vol functions for bravo_csv to include two new UDFs

## 20221116.1

Update amount taken and total volume for bravo_csv

## 20221109.1

Implement Zika for QIAseq setup and start refactoring Zika code into separate files zika.py and zika_methods.py

## 20221011.1

Fix bug that manual in UDF instrument is recorded in logbook

## 20220914.1

Multiple EPP changes to support the OmniC protocol v2.0

## 20220909.1

Handle special characters in PCs name

## 20220907.1

Add more optional keys for Aggregate QC

## 20220904.1

Add PromethION Sequencing in comments_to_running_notes

## 20220902.2

Fix bug with index checker with submitted container info for inhouse libraries

## 20220902.1

New EPP for copying input UDF to output

## 20220831.1

For MiSeq samplesheet, replace Experiment Name with Flowcell ID

## 20220804.1

Add new control types for samplesheet generator

## 20220722.1

Upgrade index checker to throw error for bad format indexes

## 20220718.1

Fix bug with manage_demux_stats that noindex case cannot be handled for NextSeq

## 20220709.2

Upgrade index checker for checking sample placement

## 20220709.1

Fix issue that record changes EPP cannot handle controls

## 20220708.1

Refactor index checker for better handling of smartseq indexes

## 20220707.1

Write verify indexes comments to running notes

## 20220706.1

Upgrade index checker for verifying finished library projects

## 20220701.1

Fix bug with single read MiSeq run for illumina_run_parameter_parser

## 20220630.1

Make a new logbook EPP based on Google service account

## 20220629.1

Support Biomek for logbook

## 20220628.1

Remove workset tag for CaliperGX in comments_to_running_notes

## 20220616.1

Fix path of QC_criteria.json

## 20220615.1

Update statusdb URL to use https

## 20220608.1

Fix index distance checker for cases that one sample with multiple indexes

## 20220606.1

Fix samplesheet generator for cases that one sample with multiple indexes

## 20220602.1

Rename FC and cartridge UDFs for NextSeq and add NextSeq 2000 P1

## 20220506.1

Take 2uL sample for low pipetting volume cases for the SMARTer Pico RNA workflows

## 20220503.1

Include controls in samplesheet for MiSeq, NextSeq and NovaSeq

## 20220428.1

Enable illumina_run_parameter_parser for parsing run stats for NovaSeq

## 20220427.1

Support 10X SI-TS indexes

## 20220415.2

New EPP for summarizing Aggregate QC stats into running notes, stats for QC metrics

## 20220415.1

New EPP for summarizing Aggregate QC stats into running notes

## 20220412.1

Refactor 10X index pattern names

## 20220409.1

Do not convert index 2 for finished library samples for MiSeq

## 20220407.1

New index handling method for samplesheet generator

## 20220313.1

Update illumina_run_parameter_parser for handling MiSeq run without index cycles

## 20220304.1

Multiple EPP changes to support the new OmniC protocol

## 20220301.1

Support Mosquito for logbook

## 20220222.1

Return message when no issue detected for index checker

## 20220221.2

Refactor index checker to support 10X indexes

## 20220221.1

New EPP for checking index distance

## 20220217.1

Update illumina_run_parameter_parser for parsing run stats for MiSeq

## 20220215.1

Put back Workflow for samplesheet generator for MiSeq

## 20220211.1

Replace UDF for samplesheet generator for MiSeq

## 20220202.1

Update to send email to proj coord when a running note is written from LIMS

## 20211104.1

Update samplesheet generator to handle non-QC Minion sequencing step

## 20211027.1

Remove FastQ path from MinION samplesheet

## 20211025.2

Bravo CSV EPP for new library normalization and pooling steps

## 20211025.1

EPP support for new library normalization and pooling steps

## 20211021.1

Show ERROR messages when pool volume is too high

## 20211013.1

Support selectable Fragment Analyzer for logbook

## 20211011.1

Update anglerfish results parser to support outputfile with new format

## 20211007.1

Support fmol amount calculation

## 20210930.1

Fix bug with control samples for bravo_csv

## 20210920.1

Exclude RNA no depletion protocol from volume adjustment

## 20210910.1

Update bravo_csv to support volume adjustment for high conc samples

## 20210809.1

Update threshold of max undet per lane percentage for demux step

## 20210702.1

Upgrade EPPs to support the new ONT protocol

## 20210617.1

Support additional 10X index types in samplesheet generator
Update 10X index list

## 20210615.1

Support DV200 for Caliper result parser

## 20210603.1

Allow empty path for Minion QC

## 20210531.1

Fix bug with MiSeq in samplesheet generator

## 20210528.1

Better sort functions for bravo csv and samplesheet

## 20210525.2

Fix issue with error message

## 20210525.1

Add fragment analyzer protocols in comments_to_running_notes

## 20210520.1

Upgrade EPPs to support the new QIAseq miRNA protocol

## 20210519.1

Fix bug with None type comparison in copy_qubit.py

## 20210511.1

Update obtain_customer_cc.py to support custom volume

## 20210503.1

Update scripts for parsing fragment analyzer result files

## 20210419.1

Port scripts to python 3

## 20210414.1

Update illumina_run_parameter_parser for parsing run stats

## 20210410.1

Update samplesheet generator to handle blanks in sample index

## 20210409.2

Update EPP for parsing run info for NextSeq 2000, MiSeq and NovaSeq

## 20210409.1

Update EPP for parsing run info for both NextSeq 2000 and MiSeq

## 20210408.1

New EPP for parsing run info for NextSeq 2000

## 20210313.1

Support additional 10X index types in samplesheet generator
Update 10X index list

## 20210226.1

Change plate name to plate id for Bravo CSV for qPCR

## 20210224.2

Add new EPP for aliquoting samples for qPCR steps

## 20210224.1

Setup VERSIONLOG.md<|MERGE_RESOLUTION|>--- conflicted
+++ resolved
@@ -1,12 +1,12 @@
 # Scilifelab_epps Version Log
 
+## 20251023.2
+
+Update ONT EPPs to use cloudant instead of couchdb
+
 ## 20251023.1
 
-<<<<<<< HEAD
-Update ONT EPPs to use cloudant instead of couchdb
-=======
 Update EPP for that manages and imports demux stats to LIMS by correcting the path to the metadata on Preproc.
->>>>>>> df3e133f
 
 ## 20251021.1
 
