--- conflicted
+++ resolved
@@ -1,15 +1,13 @@
 # Scilifelab_epps Version Log
 
-<<<<<<< HEAD
-## 20231011.1
+## 20231011.3
 Update Anglerfish SS generation to accomodate 10X indices.
-=======
+
 ## 20231011.2
 Change lane yield threshold for NovaSeqXPlus 10B
 
 ## 20231011.1
 Change lane yield threshold for NextSeq P3
->>>>>>> 03b19adc
 
 ## 20231009.1
 Remove special rule for no-depletion in bravo_csv
