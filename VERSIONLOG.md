# Scilifelab_epps Version Log

## 20240823.1

<<<<<<< HEAD
Add script for AVITI run manifest generation, re-organize repo to follow best-practice modularization and implement EPP wrapper.
=======
Support AVITI in the BCL conversion step
>>>>>>> accbef85

## 20240822.1

New EPP scripts for parsing AVITI run parameters and stats

## 20240816.1

Set up fixed-volume pooling by Zika for no-QC libraries.

## 20240815.1

Support Illumina DNA No-QC protocol

## 20240701.1

Improve pipreqs comparison script in CI

## 20240624.1

Fix bug to accommodate truseq single idx when writing Anglerfish samplesheet

## 20240617.1

Change pattern to run mypy for entire dir regardless of file depth.

## 20240612.1

Skip warning message for distance of special indexes

## 20240610.1

When parsing ONT sequencing libraries, use database queries to link pool samples to their respective labels.

## 20240530.1

Support VC100 in logbook

## 20240527.1

Generate Anglerfish samplesheet post database sync and name after run.

## 20240523.1

Upgrade index orientation checker to handle swapped indexes

## 20240521.2

Bugfix comparative assertion in Anglerfish parsing.

## 20240521.1

Skip special indexes for index orientation checker

## 20240508.2

For ONT samplesheet generation, accommodate kits with included barcodes.

## 20240508.1

Refactor step and UDF instrument for Amplification and Purification

## 20240506.2

Use different functions for moving MinKNOW samplesheet to ngi-nas-ns.

## 20240506.1

Update instrument logbook and running notes config to new ONT QC workflow.

## 20240503.1

Fix bug that Check Index Distance Log is not correctly attached

## 20240502.1

Fix running notes configuration for last PR.

## 20240502.1

Major ONT update and new module 'calc_from_args' for generalized calculations.

## 20240429.1

Add TAKARA_8nt_UDI and TruSeqUDv2-UDI for index checking

## 20240425.1

Close psycopg2 connections when query is done

## 20240423.1

Update the multiplication factor for total Lysate

## 20240422.2

Update GHA script to check VERSIONLOG.md diff to compare the latest PR-commit to the latest upstream/master commit instead of the commit at the base of the PR-branch.

## 20240422.1

Fix bug that seq_platform cannot be fetched when sample ID is in a wrong format

## 20240417.1

Update lane yield thresholds for NovaSeqXPlus 1.5B and 25B FC

## 20240415.1

Upgrade index checker for finlib to check index orientations

## 20240411.1

Fix bug with plate well index

## 20240409.1

Fix issue that sys stderr blocks a step to be completed

## 20240407.1

Add Genstat URL in running notes

## 20240407.1

Add lane yield threshold for NovaSeqXPlus 25B FC

## 20240325.1

Upgrade index_placement_checker to check expected index position

## 20240320.4

Enable index_distance_checker to catch case that one sample with multiple indexes

## 20240320.3

Enable index_placement_checker to verify index set

## 20240320.2

Improve warning messages for index_distance_checker

## 20240320.1

Add cDNA QC in comments_to_running_notes

## 20240319.1

New EPP for checking index placement for inhouse workset

## 20240318.1

Add lane yield threshold for NovaSeqXPlus 1.5B FC

## 20240315.2

ruff format linting

## 20240315.1

Handle special cases for Miseq samplesheet

## 20240307.1

Add PCR machine as UDF to "CytAssist Probe Release and Extension".

## 20240305.1

Add CytAssist electronic logbook.

## 20240229.2

Add PCR instrument logbook automation for Visium CytAssist protocol steps.

## 20240229.1

Add Biomek to "Selection, cDNA Synthesis and Library Construction" step.

## 20240215.1

Treat RAD-seq as regular pooling step, requested by Hamid.

## 20240208.1

In Anglerfish parsing, only try to assign barcode-specific UDFs for barcoded samples.

## 20240130.1

Handle Anglerfish result parsing for runs W/O ONT barcodes

## 20240126.1

Discover latest anglerfish run even if embedded in subdir of run dir

## 20240122.1

Enable copy_field_art2samp to copy values from Aggregate QC steps

## 20230111.1

Add CI-check to see versionlog is updated for a given pull request

## 20231220.1

Fix bug with verify index EPP

## 20231219.1

Fix bug that log is missing with index checker

## 20231214.1

Always have chemistry as amplicon for Miseq samplesheet

## 20231213.3

Fix BioAnalyzer EPP to expect row-wise samples instead of column-wise. Associated with deviation #211.

## 20231213.2

Expand 10X and SS3 indexes for MiSeq samplesheet

## 20231213.1

Fix MiSeq samplesheet generator to include options for custom primers

## 20231212.1

Enable Attaching xml files for MiSeq

## 20231201.1

Change MiSeq samplesheet to new version

## 20231120.1

Fix change in flowcell mode name that is related with control software upgrade

## 20231117.1

Re-write EPP for parsing Anglerfish results.

## 20231106.1

Fix error for RAD-seq prep pooling.

## 20231102.1

Improve logging for Zika normalization and improve docs for Zika utils func.

## 20231102.1

Implement script parse_ba_results.py.

## 20231031.1

Change Tecan instrument into UDF for logbook

## 20231027.1

Fix bug with multiple Tos breaking sendmail

## 20231025.2

Refactor UDF names for library prep amount

## 20231025.1

Remove obsoleted EPP scripts

## 20231019.1

Remove HiSeq and HiSeqX from demux EPP scripts

## 20231011.4

Add support for Illumina DNA PCR-free protocol

## 20231011.3

Update Anglerfish SS generation to accomodate 10X indices.

## 20231011.2

Change lane yield threshold for NovaSeqXPlus 10B

## 20231011.1

Change lane yield threshold for NextSeq P3

## 20231009.1

Remove special rule for no-depletion in bravo_csv

## 20230928.2

Fix parent in running notes in comments_to_running_notes

## 20230928.1

Fix couchdb conflict error with running notes

## 20230927.1

Fix bug with datatime in make_running_note_from_workset

## 20230925.1

Bugfix ONT process started runs

## 20230914.1

Replace mfs with ngi-nas-ns

## 20230828.2

Update Qubit EPP scripts to handle FLEX file format

## 20230828.1

Use the longer read for demux threshold

## 20230821.1

Fix bug that control has no project id in index checker

## 20230814.1

Enable "ONT Start Sequencing v2.0" for running notes script.

## 20230726.2

Refactor index_distance_checker

## 20230726.1

Add function to verify if sample name matches project id in index_distance_checker

## 20230718.2

Add NovaSeqXPlus in sequencing step list for readscount

## 20230718.1

Add function to verify sample name format in index_distance_checker

## 20230714.1

Accomodate Anglerfish samplesheet generation w/o any ONT barcodes.

## 20230712.1

Fix fatal error for ONT EPP by updating names of module resource.

## 20230711.2

Fix unwarranted error message when moving files to external storage by using a different shutil function. Likely issue with Python <3.8.

## 20230711.1

When calculating amounts in QC, populate both "Amount (ng)" and "Amount (fmol)", if possible. Useful for LIMSing nanopore samples.

## 20230630.2

Implement ONT and Anglerfish samplesheet generation for MinION QC.

## 20230630.1

Config updates and minor fixes from live testing the NovaSeqXPlus sequencing protocol on dummy samples on LIMS Prod.

## 20230622.1

Bugfix for deviation 173. Differentiate metadata paths for Illumina instruments.

## 20230615.1

Put generated ONT samplesheets on ngi-nas-ns instead of mfs.

## 20230613.1

Rework zika_utils.format_worklist() split transfers logic to prevent the post-split volume from ending up as less than what is allowed by the instrument.

## 20230602.1

Rename utils module to epp_utils to avoid name collision with native Python module and fix bug causing fatal error for Zika pooling.

## 20230529.1

Assign step (accidentally omitted from PR #150) to RN config.

## 20230525.1

Live troubleshooting of ONT EPPs upon deployment of new workflow to LIMS prod.

## 20230329.1

Improve modularity and readability of ONT EPP script names and contents. Also implement changes requested during live testing.

## 20230313.1

Deploy validation 23_02_zika_codebase_revamp to replace accredited codebase for pooling using Mosquito X1.

## 20230306.2

Update control lists and fetch run recipe from project for samplesheet generator

## 20230306.1

Replace formula used for ng -> molar conversion.

## 20230227.1

Improvements and bugfixes on ONT EPPs.

## 20230224.2

Add four new EPPs related to the updated ONT workflow deploying shortly.

## 20230224.1

Update after live troubleshooting of new Zika pooling code. Fix faulty variable name and improve error logging.

## 20230222.1

Support nM as a valid conc unit for Aggregate QC DNA and RNA

## 20230213.1

Differentiate Zika normalization parameters for Amplicon workflow plate set-up. Unlike QIAseq and SMARTer it should use customer metrics and a lower minimum volume.

## 20230209.1

Enable verify index and placement epp for checking wrong well format

## 20230207.1

Update 20230130.2, correct the volume and conc information that is fetched and support both nM and ng/ul pooling. General updates to make the code simpler and more maintainable.

## 20230130.2

zika_refactoring
Add re-factored pooling code for Zika. Re-route to the new code ONLY for RAD-seq pooling (non-accredited). Accredited operations will run on the old code, for now.

## 20230130.1

Convert 10X dual index 2 to RC for MiSeq

## 20230128.1

Update index_checker EPP to support SMARTSEQ3 indexes

## 20230126.1

Fix issue with NaN values for fragment analyzer results

## 20230123.1

Fix bug that manual in UDF instrument is recorded in logbook

## 20230116.1

Refactor EPP scripts for qc_amount_calculation

## 20221215.1

When writing the Zika deck layout in a worklist comment, omit all commas, to prevent the line from being cut-off.

## 20221123.1

New EPP for calculating cell or nuclei conc for the new 10X Chromium workflow

## 20221122.1

Also support two new UDFs for the QIAseq miRNA and Amplicon workflows for Bravo

## 20221121.1

Large update in functionality of Zika code. Accomodate two new UDFs and enable usage in the non-validated methods SMARTer PicoRNA, QIAseq miRNA and amplicon normalization.

## 20221116.2

Refactor of the default_bravo and calc_vol functions for bravo_csv to include two new UDFs

## 20221116.1

Update amount taken and total volume for bravo_csv

## 20221109.1

Implement Zika for QIAseq setup and start refactoring Zika code into separate files zika.py and zika_methods.py

## 20221011.1

Fix bug that manual in UDF instrument is recorded in logbook

## 20220914.1

Multiple EPP changes to support the OmniC protocol v2.0

## 20220909.1

Handle special characters in PCs name

## 20220907.1

Add more optional keys for Aggregate QC

## 20220904.1

Add PromethION Sequencing in comments_to_running_notes

## 20220902.2

Fix bug with index checker with submitted container info for inhouse libraries

## 20220902.1

New EPP for copying input UDF to output

## 20220831.1

For MiSeq samplesheet, replace Experiment Name with Flowcell ID

## 20220804.1

Add new control types for samplesheet generator

## 20220722.1

Upgrade index checker to throw error for bad format indexes

## 20220718.1

Fix bug with manage_demux_stats that noindex case cannot be handled for NextSeq

## 20220709.2

Upgrade index checker for checking sample placement

## 20220709.1

Fix issue that record changes EPP cannot handle controls

## 20220708.1

Refactor index checker for better handling of smartseq indexes

## 20220707.1

Write verify indexes comments to running notes

## 20220706.1

Upgrade index checker for verifying finished library projects

## 20220701.1

Fix bug with single read MiSeq run for illumina_run_parameter_parser

## 20220630.1

Make a new logbook EPP based on Google service account

## 20220629.1

Support Biomek for logbook

## 20220628.1

Remove workset tag for CaliperGX in comments_to_running_notes

## 20220616.1

Fix path of QC_criteria.json

## 20220615.1

Update statusdb URL to use https

## 20220608.1

Fix index distance checker for cases that one sample with multiple indexes

## 20220606.1

Fix samplesheet generator for cases that one sample with multiple indexes

## 20220602.1

Rename FC and cartridge UDFs for NextSeq and add NextSeq 2000 P1

## 20220506.1

Take 2uL sample for low pipetting volume cases for the SMARTer Pico RNA workflows

## 20220503.1

Include controls in samplesheet for MiSeq, NextSeq and NovaSeq

## 20220428.1

Enable illumina_run_parameter_parser for parsing run stats for NovaSeq

## 20220427.1

Support 10X SI-TS indexes

## 20220415.2

New EPP for summarizing Aggregate QC stats into running notes, stats for QC metrics

## 20220415.1

New EPP for summarizing Aggregate QC stats into running notes

## 20220412.1

Refactor 10X index pattern names

## 20220409.1

Do not convert index 2 for finished library samples for MiSeq

## 20220407.1

New index handling method for samplesheet generator

## 20220313.1

Update illumina_run_parameter_parser for handling MiSeq run without index cycles

## 20220304.1

Multiple EPP changes to support the new OmniC protocol

## 20220301.1

Support Mosquito for logbook

## 20220222.1

Return message when no issue detected for index checker

## 20220221.2

Refactor index checker to support 10X indexes

## 20220221.1

New EPP for checking index distance

## 20220217.1

Update illumina_run_parameter_parser for parsing run stats for MiSeq

## 20220215.1

Put back Workflow for samplesheet generator for MiSeq

## 20220211.1

Replace UDF for samplesheet generator for MiSeq

## 20220202.1

Update to send email to proj coord when a running note is written from LIMS

## 20211104.1

Update samplesheet generator to handle non-QC Minion sequencing step

## 20211027.1

Remove FastQ path from MinION samplesheet

## 20211025.2

Bravo CSV EPP for new library normalization and pooling steps

## 20211025.1

EPP support for new library normalization and pooling steps

## 20211021.1

Show ERROR messages when pool volume is too high

## 20211013.1

Support selectable Fragment Analyzer for logbook

## 20211011.1

Update anglerfish results parser to support outputfile with new format

## 20211007.1

Support fmol amount calculation

## 20210930.1

Fix bug with control samples for bravo_csv

## 20210920.1

Exclude RNA no depletion protocol from volume adjustment

## 20210910.1

Update bravo_csv to support volume adjustment for high conc samples

## 20210809.1

Update threshold of max undet per lane percentage for demux step

## 20210702.1

Upgrade EPPs to support the new ONT protocol

## 20210617.1

Support additional 10X index types in samplesheet generator
Update 10X index list

## 20210615.1

Support DV200 for Caliper result parser

## 20210603.1

Allow empty path for Minion QC

## 20210531.1

Fix bug with MiSeq in samplesheet generator

## 20210528.1

Better sort functions for bravo csv and samplesheet

## 20210525.2

Fix issue with error message

## 20210525.1

Add fragment analyzer protocols in comments_to_running_notes

## 20210520.1

Upgrade EPPs to support the new QIAseq miRNA protocol

## 20210519.1

Fix bug with None type comparison in copy_qubit.py

## 20210511.1

Update obtain_customer_cc.py to support custom volume

## 20210503.1

Update scripts for parsing fragment analyzer result files

## 20210419.1

Port scripts to python 3

## 20210414.1

Update illumina_run_parameter_parser for parsing run stats

## 20210410.1

Update samplesheet generator to handle blanks in sample index

## 20210409.2

Update EPP for parsing run info for NextSeq 2000, MiSeq and NovaSeq

## 20210409.1

Update EPP for parsing run info for both NextSeq 2000 and MiSeq

## 20210408.1

New EPP for parsing run info for NextSeq 2000

## 20210313.1

Support additional 10X index types in samplesheet generator
Update 10X index list

## 20210226.1

Change plate name to plate id for Bravo CSV for qPCR

## 20210224.2

Add new EPP for aliquoting samples for qPCR steps

## 20210224.1

Setup VERSIONLOG.md<|MERGE_RESOLUTION|>--- conflicted
+++ resolved
@@ -1,12 +1,12 @@
 # Scilifelab_epps Version Log
 
+## 20240826.1
+
+Add script for AVITI run manifest generation, re-organize repo to follow best-practice modularization and implement EPP wrapper.
+
 ## 20240823.1
 
-<<<<<<< HEAD
-Add script for AVITI run manifest generation, re-organize repo to follow best-practice modularization and implement EPP wrapper.
-=======
 Support AVITI in the BCL conversion step
->>>>>>> accbef85
 
 ## 20240822.1
 
