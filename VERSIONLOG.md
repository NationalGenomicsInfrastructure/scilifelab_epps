--- conflicted
+++ resolved
@@ -1,10 +1,9 @@
 # Scilifelab_epps Version Log
 
-<<<<<<< HEAD
-## 20250122.3
+## 20250201.1
 
 Renovate reads aggregation EPP and include ONT / AVITI.
-=======
+
 ## 20250123.2
 
 Remove parenthesized content from sample names in MinKNOW samplesheet. This is so the input sample location can be shown easily, without having to change the nature of the sequencing step or interfering with the samplesheet downstream.
@@ -12,7 +11,6 @@
 ## 20250123.1
 
 Shorten MinKNOW samplesheet name, so the timestamp is visible in the MinKNOW file explorer. Also add happy-new-year dir creation.
->>>>>>> acd20f76
 
 ## 20250122.2
 
