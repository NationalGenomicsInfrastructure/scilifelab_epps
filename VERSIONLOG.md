# Scilifelab_epps Version Log

<<<<<<< HEAD
## 20230712.1
Fix fatal error for ONT EPP by updating names of module resource.
=======
## 20230711.2
Fix unwarranted error message when moving files to external storage by using a different shutil function. Likely issue with Python <3.8.

## 20230711.1
When calculating amounts in QC, populate both "Amount (ng)" and "Amount (fmol)", if possible. Useful for LIMSing nanopore samples.
>>>>>>> 2e84ce2b

## 20230630.2
Implement ONT and Anglerfish samplesheet generation for MinION QC.

## 20230630.1
Config updates and minor fixes from live testing the NovaSeqXPlus sequencing protocol on dummy samples on LIMS Prod.

## 20230622.1
Bugfix for deviation 173. Differentiate metadata paths for Illumina instruments.

## 20230615.1
Put generated ONT samplesheets on ngi-nas-ns instead of mfs.

## 20230613.1
Rework zika_utils.format_worklist() split transfers logic to prevent the post-split volume from ending up as less than what is allowed by the instrument.

## 20230602.1
Rename utils module to epp_utils to avoid name collision with native Python module and fix bug causing fatal error for Zika pooling.

## 20230529.1
Assign step (accidentally omitted from PR #150) to RN config.

## 20230525.1
Live troubleshooting of ONT EPPs upon deployment of new workflow to LIMS prod.

## 20230329.1
Improve modularity and readability of ONT EPP script names and contents. Also implement changes requested during live testing.

## 20230313.1
Deploy validation 23_02_zika_codebase_revamp to replace accredited codebase for pooling using Mosquito X1.

## 20230306.2
Update control lists and fetch run recipe from project for samplesheet generator

## 20230306.1
Replace formula used for ng -> molar conversion.

## 20230227.1
Improvements and bugfixes on ONT EPPs.

## 20230224.2
Add four new EPPs related to the updated ONT workflow deploying shortly.

## 20230224.1
Update after live troubleshooting of new Zika pooling code. Fix faulty variable name and improve error logging.

## 20230222.1
Support nM as a valid conc unit for Aggregate QC DNA and RNA

## 20230213.1
Differentiate Zika normalization parameters for Amplicon workflow plate set-up. Unlike QIAseq and SMARTer it should use customer metrics and a lower minimum volume.

## 20230209.1
Enable verify index and placement epp for checking wrong well format

## 20230207.1
Update 20230130.2, correct the volume and conc information that is fetched and support both nM and ng/ul pooling. General updates to make the code simpler and more maintainable.

## 20230130.2
zika_refactoring
Add re-factored pooling code for Zika. Re-route to the new code ONLY for RAD-seq pooling (non-accredited). Accredited operations will run on the old code, for now.

## 20230130.1
Convert 10X dual index 2 to RC for MiSeq

## 20230128.1
Update index_checker EPP to support SMARTSEQ3 indexes

## 20230126.1
Fix issue with NaN values for fragment analyzer results

## 20230123.1
Fix bug that manual in UDF instrument is recorded in logbook

## 20230116.1
Refactor EPP scripts for qc_amount_calculation

## 20221215.1
When writing the Zika deck layout in a worklist comment, omit all commas, to prevent the line from being cut-off.

## 20221123.1
New EPP for calculating cell or nuclei conc for the new 10X Chromium workflow

## 20221122.1
Also support two new UDFs for the QIAseq miRNA and Amplicon workflows for Bravo

## 20221121.1
Large update in functionality of Zika code. Accomodate two new UDFs and enable usage in the non-validated methods SMARTer PicoRNA, QIAseq miRNA and amplicon normalization.

## 20221116.2
Refactor of the default_bravo and calc_vol functions for bravo_csv to include two new UDFs

## 20221116.1
Update amount taken and total volume for bravo_csv

## 20221109.1
Implement Zika for QIAseq setup and start refactoring Zika code into separate files zika.py and zika_methods.py

## 20221011.1
Fix bug that manual in UDF instrument is recorded in logbook

## 20220914.1
Multiple EPP changes to support the OmniC protocol v2.0

## 20220909.1
Handle special characters in PCs name

## 20220907.1
Add more optional keys for Aggregate QC

## 20220904.1
Add PromethION Sequencing in comments_to_running_notes

## 20220902.2
Fix bug with index checker with submitted container info for inhouse libraries

## 20220902.1
New EPP for copying input UDF to output

## 20220831.1
For MiSeq samplesheet, replace Experiment Name with Flowcell ID

## 20220804.1
Add new control types for samplesheet generator

## 20220722.1
Upgrade index checker to throw error for bad format indexes

## 20220718.1
Fix bug with manage_demux_stats that noindex case cannot be handled for NextSeq

## 20220709.2
Upgrade index checker for checking sample placement

## 20220709.1
Fix issue that record changes EPP cannot handle controls

## 20220708.1
Refactor index checker for better handling of smartseq indexes

## 20220707.1
Write verify indexes comments to running notes

## 20220706.1
Upgrade index checker for verifying finished library projects

## 20220701.1
Fix bug with single read MiSeq run for illumina_run_parameter_parser

## 20220630.1
Make a new logbook EPP based on Google service account

## 20220629.1
Support Biomek for logbook

## 20220628.1
Remove workset tag for CaliperGX in comments_to_running_notes

## 20220616.1
Fix path of QC_criteria.json

## 20220615.1
Update statusdb URL to use https

## 20220608.1
Fix index distance checker for cases that one sample with multiple indexes

## 20220606.1
Fix samplesheet generator for cases that one sample with multiple indexes

## 20220602.1
Rename FC and cartridge UDFs for NextSeq and add NextSeq 2000 P1

## 20220506.1
Take 2uL sample for low pipetting volume cases for the SMARTer Pico RNA workflows

## 20220503.1
Include controls in samplesheet for MiSeq, NextSeq and NovaSeq

## 20220428.1
Enable illumina_run_parameter_parser for parsing run stats for NovaSeq

## 20220427.1
Support 10X SI-TS indexes

## 20220415.2
New EPP for summarizing Aggregate QC stats into running notes, stats for QC metrics

## 20220415.1
New EPP for summarizing Aggregate QC stats into running notes

## 20220412.1
Refactor 10X index pattern names

## 20220409.1
Do not convert index 2 for finished library samples for MiSeq

## 20220407.1
New index handling method for samplesheet generator

## 20220313.1
Update illumina_run_parameter_parser for handling MiSeq run without index cycles

## 20220304.1
Multiple EPP changes to support the new OmniC protocol

## 20220301.1
Support Mosquito for logbook

## 20220222.1
Return message when no issue detected for index checker

## 20220221.2
Refactor index checker to support 10X indexes

## 20220221.1
New EPP for checking index distance

## 20220217.1
Update illumina_run_parameter_parser for parsing run stats for MiSeq

## 20220215.1
Put back Workflow for samplesheet generator for MiSeq

## 20220211.1
Replace UDF for samplesheet generator for MiSeq

## 20220202.1
Update to send email to proj coord when a running note is written from LIMS

## 20211104.1
Update samplesheet generator to handle non-QC Minion sequencing step

## 20211027.1
Remove FastQ path from MinION samplesheet

## 20211025.2
Bravo CSV EPP for new library normalization and pooling steps

## 20211025.1
EPP support for new library normalization and pooling steps

## 20211021.1
Show ERROR messages when pool volume is too high

## 20211013.1
Support selectable Fragment Analyzer for logbook

## 20211011.1
Update anglerfish results parser to support outputfile with new format

## 20211007.1
Support fmol amount calculation

## 20210930.1
Fix bug with control samples for bravo_csv

## 20210920.1
Exclude RNA no depletion protocol from volume adjustment

## 20210910.1
Update bravo_csv to support volume adjustment for high conc samples

## 20210809.1
Update threshold of max undet per lane percentage for demux step

## 20210702.1
Upgrade EPPs to support the new ONT protocol

## 20210617.1
Support additional 10X index types in samplesheet generator
Update 10X index list

## 20210615.1
Support DV200 for Caliper result parser

## 20210603.1
Allow empty path for Minion QC

## 20210531.1
Fix bug with MiSeq in samplesheet generator

## 20210528.1
Better sort functions for bravo csv and samplesheet

## 20210525.2
Fix issue with error message

## 20210525.1
Add fragment analyzer protocols in comments_to_running_notes

## 20210520.1
Upgrade EPPs to support the new QIAseq miRNA protocol

## 20210519.1
Fix bug with None type comparison in copy_qubit.py

## 20210511.1
Update obtain_customer_cc.py to support custom volume

## 20210503.1
Update scripts for parsing fragment analyzer result files

## 20210419.1
Port scripts to python 3

## 20210414.1
Update illumina_run_parameter_parser for parsing run stats

## 20210410.1
Update samplesheet generator to handle blanks in sample index

## 20210409.2
Update EPP for parsing run info for NextSeq 2000, MiSeq and NovaSeq

## 20210409.1
Update EPP for parsing run info for both NextSeq 2000 and MiSeq

## 20210408.1
New EPP for parsing run info for NextSeq 2000

## 20210313.1
Support additional 10X index types in samplesheet generator
Update 10X index list

## 20210226.1
Change plate name to plate id for Bravo CSV for qPCR

## 20210224.2
Add new EPP for aliquoting samples for qPCR steps

## 20210224.1
Setup VERSIONLOG.md<|MERGE_RESOLUTION|>--- conflicted
+++ resolved
@@ -1,15 +1,13 @@
 # Scilifelab_epps Version Log
 
-<<<<<<< HEAD
 ## 20230712.1
 Fix fatal error for ONT EPP by updating names of module resource.
-=======
+
 ## 20230711.2
 Fix unwarranted error message when moving files to external storage by using a different shutil function. Likely issue with Python <3.8.
 
 ## 20230711.1
 When calculating amounts in QC, populate both "Amount (ng)" and "Amount (fmol)", if possible. Useful for LIMSing nanopore samples.
->>>>>>> 2e84ce2b
 
 ## 20230630.2
 Implement ONT and Anglerfish samplesheet generation for MinION QC.
