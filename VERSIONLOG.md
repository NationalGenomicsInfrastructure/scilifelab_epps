--- conflicted
+++ resolved
@@ -1,14 +1,12 @@
 # Scilifelab_epps Version Log
 
-<<<<<<< HEAD
 ## 20240826.1
 
 Add script for AVITI run manifest generation, re-organize repo to follow best-practice modularization and implement EPP wrapper.
-=======
+
 ## 20240823.2
 
 Add function to fetch sample-level Q30 for AVITI
->>>>>>> 89873cb4
 
 ## 20240823.1
 
