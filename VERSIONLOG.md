--- conflicted
+++ resolved
@@ -1,10 +1,9 @@
 # Scilifelab_epps Version Log
 
-<<<<<<< HEAD
 ## 20241108.1
 
 Add col for qPCR dilution vol
-=======
+
 ## 20241104.2
 
 For AVITI manifest generation: make PhiX manifest variant, fix udf typo, remove unused func, clarify var names, add cases to reverse-compliment Index2.
@@ -12,7 +11,6 @@
 ## 20241104.1
 
 Suspected bugfix for BA parsing script.
->>>>>>> 8a557052
 
 ## 20241028.1
 
