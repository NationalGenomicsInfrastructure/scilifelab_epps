# Scilifelab_epps Version Log

<<<<<<< HEAD
## 20250206.1

Bugfix demux script by skipping outputs that do not contain the relevant sample name.
=======
## 20250212.1

In reads aggregation, do not warn for samples without demux artifacts if they are aborted.
>>>>>>> 719d53fa

## 20250205.1

Introduce patch to reads aggregation EPP so opened steps don't have to be re-started from scratch.

## 20250201.1

Renovate reads aggregation EPP and include ONT / AVITI.

## 20250123.2

Remove parenthesized content from sample names in MinKNOW samplesheet. This is so the input sample location can be shown easily, without having to change the nature of the sequencing step or interfering with the samplesheet downstream.

## 20250123.1

Shorten MinKNOW samplesheet name, so the timestamp is visible in the MinKNOW file explorer. Also add happy-new-year dir creation.

## 20250122.2

Rebuild EPP to fetch last recorded derived sample UDF.

## 20250122.1

Create yearly dir for AVITI run manifests.

## 20250116.1

Ruff 0.9.2 formatting.

## 20250108.1

Replace PR Label checker with a less opaque action.

## 20241211.1

No longer reserve PromethION column 3 for Clinical Genomics.

## 20241114.1

Bugfix Bravo CSV for qPCR. Needed better logic for isolating physical output artifacts.

## 20241108.1

Add col for qPCR dilution vol

## 20241104.2

For AVITI manifest generation: make PhiX manifest variant, fix udf typo, remove unused func, clarify var names, add cases to reverse-compliment Index2.

## 20241104.1

Suspected bugfix for BA parsing script.

## 20241028.1

Additional lane thresholds for AVITI

## 20241025.1

Support MiSeq V2 Micro

## 20241016.1

Remove index orientation checker

## 20241015.1

Improve project validator EPP

## 20241011.1

New project validator EPP

## 20241009.1

Improve AVITI run manifest generation with sample-level settings. No longer produce submanifests.

## 20241006.2

Improve aviti run parameter parser

## 20241006.1

Fix issue with empty Aviti runmanifest results in Lane nr 0

## 20241002.1

Fix bug with index checker EPP with preset index sets

## 20241001.1

Update index checker EPP to capture invalid bases

## 20240930.1

For AVITI manifest generation, assume idx2 > 12 cycles and no idx2 parsed means idx2 is UMI and add Ns to manifest.

## 20240925.1

Add 10X steps to comments-to-running-notes config.

## 20240924.2

Update method for fetching AVITI stats in the BCL conversion step

## 20240924.1

Fix bug with data type in frag_an_driver_gen

## 20240920.1

New EPP for parsing VC100 CSV file

## 20240913.1

Generate composite run manifests for AVITI based on index lengths.

## 20240912.3

Fix bugs with EPP in the BCL conversion step

## 20240912.2

Support AVITI protocols for lobgook and comments_to_RN

## 20240912.1

Update AVITI run stats parser to handle multiple lanes

## 20240910.5

Fix simple naming bug.

## 20240910.4

Fix bug causing MinKNOW ss generation to fail for single samples w. label.

## 20240910.3

Add logbook for PromethION and MinION.

## 20240910.2

Support both single lane and dual lane of AVITI flowcell
Decide whether to include PhiX based on lane level UDF

## 20240910.1

Downprioritize column 3 of PromethION (used by CG), when running script to suggest ports.

## 20240909.1

Fix bug with zika module import cont; Change project format for AVITI run manifest

## 20240902.4

Also include Project name and sequencing setup in AVITI run manifest for PhiX

## 20240902.3

Include Project name and sequencing setup in AVITI run manifest

## 20240902.2

Ruff format

## 20240902.1

Fix bug with zika module import

## 20240901.1

Fix bug with AVITI process

## 20240830.2

Make ONT volume calculations script case-agnostic for concentration units.

## 20240830.1

When parsing Anglerfish results, upload the Anglerfish .csv dataframe to the LIMS step.

## 20240826.1

Add script for AVITI run manifest generation, re-organize repo to follow best-practice modularization and implement EPP wrapper.

## 20240823.2

Add function to fetch sample-level Q30 for AVITI

## 20240823.1

Support AVITI in the BCL conversion step

## 20240822.1

New EPP scripts for parsing AVITI run parameters and stats

## 20240816.1

Set up fixed-volume pooling by Zika for no-QC libraries.

## 20240815.1

Support Illumina DNA No-QC protocol

## 20240701.1

Improve pipreqs comparison script in CI

## 20240624.1

Fix bug to accommodate truseq single idx when writing Anglerfish samplesheet

## 20240617.1

Change pattern to run mypy for entire dir regardless of file depth.

## 20240612.1

Skip warning message for distance of special indexes

## 20240610.1

When parsing ONT sequencing libraries, use database queries to link pool samples to their respective labels.

## 20240530.1

Support VC100 in logbook

## 20240527.1

Generate Anglerfish samplesheet post database sync and name after run.

## 20240523.1

Upgrade index orientation checker to handle swapped indexes

## 20240521.2

Bugfix comparative assertion in Anglerfish parsing.

## 20240521.1

Skip special indexes for index orientation checker

## 20240508.2

For ONT samplesheet generation, accommodate kits with included barcodes.

## 20240508.1

Refactor step and UDF instrument for Amplification and Purification

## 20240506.2

Use different functions for moving MinKNOW samplesheet to ngi-nas-ns.

## 20240506.1

Update instrument logbook and running notes config to new ONT QC workflow.

## 20240503.1

Fix bug that Check Index Distance Log is not correctly attached

## 20240502.1

Fix running notes configuration for last PR.

## 20240502.1

Major ONT update and new module 'calc_from_args' for generalized calculations.

## 20240429.1

Add TAKARA_8nt_UDI and TruSeqUDv2-UDI for index checking

## 20240425.1

Close psycopg2 connections when query is done

## 20240423.1

Update the multiplication factor for total Lysate

## 20240422.2

Update GHA script to check VERSIONLOG.md diff to compare the latest PR-commit to the latest upstream/master commit instead of the commit at the base of the PR-branch.

## 20240422.1

Fix bug that seq_platform cannot be fetched when sample ID is in a wrong format

## 20240417.1

Update lane yield thresholds for NovaSeqXPlus 1.5B and 25B FC

## 20240415.1

Upgrade index checker for finlib to check index orientations

## 20240411.1

Fix bug with plate well index

## 20240409.1

Fix issue that sys stderr blocks a step to be completed

## 20240407.1

Add Genstat URL in running notes

## 20240407.1

Add lane yield threshold for NovaSeqXPlus 25B FC

## 20240325.1

Upgrade index_placement_checker to check expected index position

## 20240320.4

Enable index_distance_checker to catch case that one sample with multiple indexes

## 20240320.3

Enable index_placement_checker to verify index set

## 20240320.2

Improve warning messages for index_distance_checker

## 20240320.1

Add cDNA QC in comments_to_running_notes

## 20240319.1

New EPP for checking index placement for inhouse workset

## 20240318.1

Add lane yield threshold for NovaSeqXPlus 1.5B FC

## 20240315.2

ruff format linting

## 20240315.1

Handle special cases for Miseq samplesheet

## 20240307.1

Add PCR machine as UDF to "CytAssist Probe Release and Extension".

## 20240305.1

Add CytAssist electronic logbook.

## 20240229.2

Add PCR instrument logbook automation for Visium CytAssist protocol steps.

## 20240229.1

Add Biomek to "Selection, cDNA Synthesis and Library Construction" step.

## 20240215.1

Treat RAD-seq as regular pooling step, requested by Hamid.

## 20240208.1

In Anglerfish parsing, only try to assign barcode-specific UDFs for barcoded samples.

## 20240130.1

Handle Anglerfish result parsing for runs W/O ONT barcodes

## 20240126.1

Discover latest anglerfish run even if embedded in subdir of run dir

## 20240122.1

Enable copy_field_art2samp to copy values from Aggregate QC steps

## 20230111.1

Add CI-check to see versionlog is updated for a given pull request

## 20231220.1

Fix bug with verify index EPP

## 20231219.1

Fix bug that log is missing with index checker

## 20231214.1

Always have chemistry as amplicon for Miseq samplesheet

## 20231213.3

Fix BioAnalyzer EPP to expect row-wise samples instead of column-wise. Associated with deviation #211.

## 20231213.2

Expand 10X and SS3 indexes for MiSeq samplesheet

## 20231213.1

Fix MiSeq samplesheet generator to include options for custom primers

## 20231212.1

Enable Attaching xml files for MiSeq

## 20231201.1

Change MiSeq samplesheet to new version

## 20231120.1

Fix change in flowcell mode name that is related with control software upgrade

## 20231117.1

Re-write EPP for parsing Anglerfish results.

## 20231106.1

Fix error for RAD-seq prep pooling.

## 20231102.1

Improve logging for Zika normalization and improve docs for Zika utils func.

## 20231102.1

Implement script parse_ba_results.py.

## 20231031.1

Change Tecan instrument into UDF for logbook

## 20231027.1

Fix bug with multiple Tos breaking sendmail

## 20231025.2

Refactor UDF names for library prep amount

## 20231025.1

Remove obsoleted EPP scripts

## 20231019.1

Remove HiSeq and HiSeqX from demux EPP scripts

## 20231011.4

Add support for Illumina DNA PCR-free protocol

## 20231011.3

Update Anglerfish SS generation to accomodate 10X indices.

## 20231011.2

Change lane yield threshold for NovaSeqXPlus 10B

## 20231011.1

Change lane yield threshold for NextSeq P3

## 20231009.1

Remove special rule for no-depletion in bravo_csv

## 20230928.2

Fix parent in running notes in comments_to_running_notes

## 20230928.1

Fix couchdb conflict error with running notes

## 20230927.1

Fix bug with datatime in make_running_note_from_workset

## 20230925.1

Bugfix ONT process started runs

## 20230914.1

Replace mfs with ngi-nas-ns

## 20230828.2

Update Qubit EPP scripts to handle FLEX file format

## 20230828.1

Use the longer read for demux threshold

## 20230821.1

Fix bug that control has no project id in index checker

## 20230814.1

Enable "ONT Start Sequencing v2.0" for running notes script.

## 20230726.2

Refactor index_distance_checker

## 20230726.1

Add function to verify if sample name matches project id in index_distance_checker

## 20230718.2

Add NovaSeqXPlus in sequencing step list for readscount

## 20230718.1

Add function to verify sample name format in index_distance_checker

## 20230714.1

Accomodate Anglerfish samplesheet generation w/o any ONT barcodes.

## 20230712.1

Fix fatal error for ONT EPP by updating names of module resource.

## 20230711.2

Fix unwarranted error message when moving files to external storage by using a different shutil function. Likely issue with Python <3.8.

## 20230711.1

When calculating amounts in QC, populate both "Amount (ng)" and "Amount (fmol)", if possible. Useful for LIMSing nanopore samples.

## 20230630.2

Implement ONT and Anglerfish samplesheet generation for MinION QC.

## 20230630.1

Config updates and minor fixes from live testing the NovaSeqXPlus sequencing protocol on dummy samples on LIMS Prod.

## 20230622.1

Bugfix for deviation 173. Differentiate metadata paths for Illumina instruments.

## 20230615.1

Put generated ONT samplesheets on ngi-nas-ns instead of mfs.

## 20230613.1

Rework zika_utils.format_worklist() split transfers logic to prevent the post-split volume from ending up as less than what is allowed by the instrument.

## 20230602.1

Rename utils module to epp_utils to avoid name collision with native Python module and fix bug causing fatal error for Zika pooling.

## 20230529.1

Assign step (accidentally omitted from PR #150) to RN config.

## 20230525.1

Live troubleshooting of ONT EPPs upon deployment of new workflow to LIMS prod.

## 20230329.1

Improve modularity and readability of ONT EPP script names and contents. Also implement changes requested during live testing.

## 20230313.1

Deploy validation 23_02_zika_codebase_revamp to replace accredited codebase for pooling using Mosquito X1.

## 20230306.2

Update control lists and fetch run recipe from project for samplesheet generator

## 20230306.1

Replace formula used for ng -> molar conversion.

## 20230227.1

Improvements and bugfixes on ONT EPPs.

## 20230224.2

Add four new EPPs related to the updated ONT workflow deploying shortly.

## 20230224.1

Update after live troubleshooting of new Zika pooling code. Fix faulty variable name and improve error logging.

## 20230222.1

Support nM as a valid conc unit for Aggregate QC DNA and RNA

## 20230213.1

Differentiate Zika normalization parameters for Amplicon workflow plate set-up. Unlike QIAseq and SMARTer it should use customer metrics and a lower minimum volume.

## 20230209.1

Enable verify index and placement epp for checking wrong well format

## 20230207.1

Update 20230130.2, correct the volume and conc information that is fetched and support both nM and ng/ul pooling. General updates to make the code simpler and more maintainable.

## 20230130.2

zika_refactoring
Add re-factored pooling code for Zika. Re-route to the new code ONLY for RAD-seq pooling (non-accredited). Accredited operations will run on the old code, for now.

## 20230130.1

Convert 10X dual index 2 to RC for MiSeq

## 20230128.1

Update index_checker EPP to support SMARTSEQ3 indexes

## 20230126.1

Fix issue with NaN values for fragment analyzer results

## 20230123.1

Fix bug that manual in UDF instrument is recorded in logbook

## 20230116.1

Refactor EPP scripts for qc_amount_calculation

## 20221215.1

When writing the Zika deck layout in a worklist comment, omit all commas, to prevent the line from being cut-off.

## 20221123.1

New EPP for calculating cell or nuclei conc for the new 10X Chromium workflow

## 20221122.1

Also support two new UDFs for the QIAseq miRNA and Amplicon workflows for Bravo

## 20221121.1

Large update in functionality of Zika code. Accomodate two new UDFs and enable usage in the non-validated methods SMARTer PicoRNA, QIAseq miRNA and amplicon normalization.

## 20221116.2

Refactor of the default_bravo and calc_vol functions for bravo_csv to include two new UDFs

## 20221116.1

Update amount taken and total volume for bravo_csv

## 20221109.1

Implement Zika for QIAseq setup and start refactoring Zika code into separate files zika.py and zika_methods.py

## 20221011.1

Fix bug that manual in UDF instrument is recorded in logbook

## 20220914.1

Multiple EPP changes to support the OmniC protocol v2.0

## 20220909.1

Handle special characters in PCs name

## 20220907.1

Add more optional keys for Aggregate QC

## 20220904.1

Add PromethION Sequencing in comments_to_running_notes

## 20220902.2

Fix bug with index checker with submitted container info for inhouse libraries

## 20220902.1

New EPP for copying input UDF to output

## 20220831.1

For MiSeq samplesheet, replace Experiment Name with Flowcell ID

## 20220804.1

Add new control types for samplesheet generator

## 20220722.1

Upgrade index checker to throw error for bad format indexes

## 20220718.1

Fix bug with manage_demux_stats that noindex case cannot be handled for NextSeq

## 20220709.2

Upgrade index checker for checking sample placement

## 20220709.1

Fix issue that record changes EPP cannot handle controls

## 20220708.1

Refactor index checker for better handling of smartseq indexes

## 20220707.1

Write verify indexes comments to running notes

## 20220706.1

Upgrade index checker for verifying finished library projects

## 20220701.1

Fix bug with single read MiSeq run for illumina_run_parameter_parser

## 20220630.1

Make a new logbook EPP based on Google service account

## 20220629.1

Support Biomek for logbook

## 20220628.1

Remove workset tag for CaliperGX in comments_to_running_notes

## 20220616.1

Fix path of QC_criteria.json

## 20220615.1

Update statusdb URL to use https

## 20220608.1

Fix index distance checker for cases that one sample with multiple indexes

## 20220606.1

Fix samplesheet generator for cases that one sample with multiple indexes

## 20220602.1

Rename FC and cartridge UDFs for NextSeq and add NextSeq 2000 P1

## 20220506.1

Take 2uL sample for low pipetting volume cases for the SMARTer Pico RNA workflows

## 20220503.1

Include controls in samplesheet for MiSeq, NextSeq and NovaSeq

## 20220428.1

Enable illumina_run_parameter_parser for parsing run stats for NovaSeq

## 20220427.1

Support 10X SI-TS indexes

## 20220415.2

New EPP for summarizing Aggregate QC stats into running notes, stats for QC metrics

## 20220415.1

New EPP for summarizing Aggregate QC stats into running notes

## 20220412.1

Refactor 10X index pattern names

## 20220409.1

Do not convert index 2 for finished library samples for MiSeq

## 20220407.1

New index handling method for samplesheet generator

## 20220313.1

Update illumina_run_parameter_parser for handling MiSeq run without index cycles

## 20220304.1

Multiple EPP changes to support the new OmniC protocol

## 20220301.1

Support Mosquito for logbook

## 20220222.1

Return message when no issue detected for index checker

## 20220221.2

Refactor index checker to support 10X indexes

## 20220221.1

New EPP for checking index distance

## 20220217.1

Update illumina_run_parameter_parser for parsing run stats for MiSeq

## 20220215.1

Put back Workflow for samplesheet generator for MiSeq

## 20220211.1

Replace UDF for samplesheet generator for MiSeq

## 20220202.1

Update to send email to proj coord when a running note is written from LIMS

## 20211104.1

Update samplesheet generator to handle non-QC Minion sequencing step

## 20211027.1

Remove FastQ path from MinION samplesheet

## 20211025.2

Bravo CSV EPP for new library normalization and pooling steps

## 20211025.1

EPP support for new library normalization and pooling steps

## 20211021.1

Show ERROR messages when pool volume is too high

## 20211013.1

Support selectable Fragment Analyzer for logbook

## 20211011.1

Update anglerfish results parser to support outputfile with new format

## 20211007.1

Support fmol amount calculation

## 20210930.1

Fix bug with control samples for bravo_csv

## 20210920.1

Exclude RNA no depletion protocol from volume adjustment

## 20210910.1

Update bravo_csv to support volume adjustment for high conc samples

## 20210809.1

Update threshold of max undet per lane percentage for demux step

## 20210702.1

Upgrade EPPs to support the new ONT protocol

## 20210617.1

Support additional 10X index types in samplesheet generator
Update 10X index list

## 20210615.1

Support DV200 for Caliper result parser

## 20210603.1

Allow empty path for Minion QC

## 20210531.1

Fix bug with MiSeq in samplesheet generator

## 20210528.1

Better sort functions for bravo csv and samplesheet

## 20210525.2

Fix issue with error message

## 20210525.1

Add fragment analyzer protocols in comments_to_running_notes

## 20210520.1

Upgrade EPPs to support the new QIAseq miRNA protocol

## 20210519.1

Fix bug with None type comparison in copy_qubit.py

## 20210511.1

Update obtain_customer_cc.py to support custom volume

## 20210503.1

Update scripts for parsing fragment analyzer result files

## 20210419.1

Port scripts to python 3

## 20210414.1

Update illumina_run_parameter_parser for parsing run stats

## 20210410.1

Update samplesheet generator to handle blanks in sample index

## 20210409.2

Update EPP for parsing run info for NextSeq 2000, MiSeq and NovaSeq

## 20210409.1

Update EPP for parsing run info for both NextSeq 2000 and MiSeq

## 20210408.1

New EPP for parsing run info for NextSeq 2000

## 20210313.1

Support additional 10X index types in samplesheet generator
Update 10X index list

## 20210226.1

Change plate name to plate id for Bravo CSV for qPCR

## 20210224.2

Add new EPP for aliquoting samples for qPCR steps

## 20210224.1

Setup VERSIONLOG.md<|MERGE_RESOLUTION|>--- conflicted
+++ resolved
@@ -1,14 +1,12 @@
 # Scilifelab_epps Version Log
 
-<<<<<<< HEAD
-## 20250206.1
+## 20250218.1
 
 Bugfix demux script by skipping outputs that do not contain the relevant sample name.
-=======
+
 ## 20250212.1
 
 In reads aggregation, do not warn for samples without demux artifacts if they are aborted.
->>>>>>> 719d53fa
 
 ## 20250205.1
 
