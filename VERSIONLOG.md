# Scilifelab_epps Version Log

<<<<<<< HEAD
## 20241028.1

Additional lane thresholds for AVITI
=======
## 20241104.2

For AVITI manifest generation: make PhiX manifest variant, fix udf typo, remove unused func, clarify var names, add cases to reverse-compliment Index2.

## 20241104.1

Suspected bugfix for BA parsing script.
>>>>>>> 9497e526

## 20241025.1

Support MiSeq V2 Micro

## 20241016.1

Remove index orientation checker

## 20241015.1

Improve project validator EPP

## 20241011.1

New project validator EPP

## 20241009.1

Improve AVITI run manifest generation with sample-level settings. No longer produce submanifests.

## 20241006.2

Improve aviti run parameter parser

## 20241006.1

Fix issue with empty Aviti runmanifest results in Lane nr 0

## 20241002.1

Fix bug with index checker EPP with preset index sets

## 20241001.1

Update index checker EPP to capture invalid bases

## 20240930.1

For AVITI manifest generation, assume idx2 > 12 cycles and no idx2 parsed means idx2 is UMI and add Ns to manifest.

## 20240925.1

Add 10X steps to comments-to-running-notes config.

## 20240924.2

Update method for fetching AVITI stats in the BCL conversion step

## 20240924.1

Fix bug with data type in frag_an_driver_gen

## 20240920.1

New EPP for parsing VC100 CSV file

## 20240913.1

Generate composite run manifests for AVITI based on index lengths.

## 20240912.3

Fix bugs with EPP in the BCL conversion step

## 20240912.2

Support AVITI protocols for lobgook and comments_to_RN

## 20240912.1

Update AVITI run stats parser to handle multiple lanes

## 20240910.5

Fix simple naming bug.

## 20240910.4

Fix bug causing MinKNOW ss generation to fail for single samples w. label.

## 20240910.3

Add logbook for PromethION and MinION.

## 20240910.2

Support both single lane and dual lane of AVITI flowcell
Decide whether to include PhiX based on lane level UDF

## 20240910.1

Downprioritize column 3 of PromethION (used by CG), when running script to suggest ports.

## 20240909.1

Fix bug with zika module import cont; Change project format for AVITI run manifest

## 20240902.4

Also include Project name and sequencing setup in AVITI run manifest for PhiX

## 20240902.3

Include Project name and sequencing setup in AVITI run manifest

## 20240902.2

Ruff format

## 20240902.1

Fix bug with zika module import

## 20240901.1

Fix bug with AVITI process

## 20240830.2

Make ONT volume calculations script case-agnostic for concentration units.

## 20240830.1

When parsing Anglerfish results, upload the Anglerfish .csv dataframe to the LIMS step.

## 20240826.1

Add script for AVITI run manifest generation, re-organize repo to follow best-practice modularization and implement EPP wrapper.

## 20240823.2

Add function to fetch sample-level Q30 for AVITI

## 20240823.1

Support AVITI in the BCL conversion step

## 20240822.1

New EPP scripts for parsing AVITI run parameters and stats

## 20240816.1

Set up fixed-volume pooling by Zika for no-QC libraries.

## 20240815.1

Support Illumina DNA No-QC protocol

## 20240701.1

Improve pipreqs comparison script in CI

## 20240624.1

Fix bug to accommodate truseq single idx when writing Anglerfish samplesheet

## 20240617.1

Change pattern to run mypy for entire dir regardless of file depth.

## 20240612.1

Skip warning message for distance of special indexes

## 20240610.1

When parsing ONT sequencing libraries, use database queries to link pool samples to their respective labels.

## 20240530.1

Support VC100 in logbook

## 20240527.1

Generate Anglerfish samplesheet post database sync and name after run.

## 20240523.1

Upgrade index orientation checker to handle swapped indexes

## 20240521.2

Bugfix comparative assertion in Anglerfish parsing.

## 20240521.1

Skip special indexes for index orientation checker

## 20240508.2

For ONT samplesheet generation, accommodate kits with included barcodes.

## 20240508.1

Refactor step and UDF instrument for Amplification and Purification

## 20240506.2

Use different functions for moving MinKNOW samplesheet to ngi-nas-ns.

## 20240506.1

Update instrument logbook and running notes config to new ONT QC workflow.

## 20240503.1

Fix bug that Check Index Distance Log is not correctly attached

## 20240502.1

Fix running notes configuration for last PR.

## 20240502.1

Major ONT update and new module 'calc_from_args' for generalized calculations.

## 20240429.1

Add TAKARA_8nt_UDI and TruSeqUDv2-UDI for index checking

## 20240425.1

Close psycopg2 connections when query is done

## 20240423.1

Update the multiplication factor for total Lysate

## 20240422.2

Update GHA script to check VERSIONLOG.md diff to compare the latest PR-commit to the latest upstream/master commit instead of the commit at the base of the PR-branch.

## 20240422.1

Fix bug that seq_platform cannot be fetched when sample ID is in a wrong format

## 20240417.1

Update lane yield thresholds for NovaSeqXPlus 1.5B and 25B FC

## 20240415.1

Upgrade index checker for finlib to check index orientations

## 20240411.1

Fix bug with plate well index

## 20240409.1

Fix issue that sys stderr blocks a step to be completed

## 20240407.1

Add Genstat URL in running notes

## 20240407.1

Add lane yield threshold for NovaSeqXPlus 25B FC

## 20240325.1

Upgrade index_placement_checker to check expected index position

## 20240320.4

Enable index_distance_checker to catch case that one sample with multiple indexes

## 20240320.3

Enable index_placement_checker to verify index set

## 20240320.2

Improve warning messages for index_distance_checker

## 20240320.1

Add cDNA QC in comments_to_running_notes

## 20240319.1

New EPP for checking index placement for inhouse workset

## 20240318.1

Add lane yield threshold for NovaSeqXPlus 1.5B FC

## 20240315.2

ruff format linting

## 20240315.1

Handle special cases for Miseq samplesheet

## 20240307.1

Add PCR machine as UDF to "CytAssist Probe Release and Extension".

## 20240305.1

Add CytAssist electronic logbook.

## 20240229.2

Add PCR instrument logbook automation for Visium CytAssist protocol steps.

## 20240229.1

Add Biomek to "Selection, cDNA Synthesis and Library Construction" step.

## 20240215.1

Treat RAD-seq as regular pooling step, requested by Hamid.

## 20240208.1

In Anglerfish parsing, only try to assign barcode-specific UDFs for barcoded samples.

## 20240130.1

Handle Anglerfish result parsing for runs W/O ONT barcodes

## 20240126.1

Discover latest anglerfish run even if embedded in subdir of run dir

## 20240122.1

Enable copy_field_art2samp to copy values from Aggregate QC steps

## 20230111.1

Add CI-check to see versionlog is updated for a given pull request

## 20231220.1

Fix bug with verify index EPP

## 20231219.1

Fix bug that log is missing with index checker

## 20231214.1

Always have chemistry as amplicon for Miseq samplesheet

## 20231213.3

Fix BioAnalyzer EPP to expect row-wise samples instead of column-wise. Associated with deviation #211.

## 20231213.2

Expand 10X and SS3 indexes for MiSeq samplesheet

## 20231213.1

Fix MiSeq samplesheet generator to include options for custom primers

## 20231212.1

Enable Attaching xml files for MiSeq

## 20231201.1

Change MiSeq samplesheet to new version

## 20231120.1

Fix change in flowcell mode name that is related with control software upgrade

## 20231117.1

Re-write EPP for parsing Anglerfish results.

## 20231106.1

Fix error for RAD-seq prep pooling.

## 20231102.1

Improve logging for Zika normalization and improve docs for Zika utils func.

## 20231102.1

Implement script parse_ba_results.py.

## 20231031.1

Change Tecan instrument into UDF for logbook

## 20231027.1

Fix bug with multiple Tos breaking sendmail

## 20231025.2

Refactor UDF names for library prep amount

## 20231025.1

Remove obsoleted EPP scripts

## 20231019.1

Remove HiSeq and HiSeqX from demux EPP scripts

## 20231011.4

Add support for Illumina DNA PCR-free protocol

## 20231011.3

Update Anglerfish SS generation to accomodate 10X indices.

## 20231011.2

Change lane yield threshold for NovaSeqXPlus 10B

## 20231011.1

Change lane yield threshold for NextSeq P3

## 20231009.1

Remove special rule for no-depletion in bravo_csv

## 20230928.2

Fix parent in running notes in comments_to_running_notes

## 20230928.1

Fix couchdb conflict error with running notes

## 20230927.1

Fix bug with datatime in make_running_note_from_workset

## 20230925.1

Bugfix ONT process started runs

## 20230914.1

Replace mfs with ngi-nas-ns

## 20230828.2

Update Qubit EPP scripts to handle FLEX file format

## 20230828.1

Use the longer read for demux threshold

## 20230821.1

Fix bug that control has no project id in index checker

## 20230814.1

Enable "ONT Start Sequencing v2.0" for running notes script.

## 20230726.2

Refactor index_distance_checker

## 20230726.1

Add function to verify if sample name matches project id in index_distance_checker

## 20230718.2

Add NovaSeqXPlus in sequencing step list for readscount

## 20230718.1

Add function to verify sample name format in index_distance_checker

## 20230714.1

Accomodate Anglerfish samplesheet generation w/o any ONT barcodes.

## 20230712.1

Fix fatal error for ONT EPP by updating names of module resource.

## 20230711.2

Fix unwarranted error message when moving files to external storage by using a different shutil function. Likely issue with Python <3.8.

## 20230711.1

When calculating amounts in QC, populate both "Amount (ng)" and "Amount (fmol)", if possible. Useful for LIMSing nanopore samples.

## 20230630.2

Implement ONT and Anglerfish samplesheet generation for MinION QC.

## 20230630.1

Config updates and minor fixes from live testing the NovaSeqXPlus sequencing protocol on dummy samples on LIMS Prod.

## 20230622.1

Bugfix for deviation 173. Differentiate metadata paths for Illumina instruments.

## 20230615.1

Put generated ONT samplesheets on ngi-nas-ns instead of mfs.

## 20230613.1

Rework zika_utils.format_worklist() split transfers logic to prevent the post-split volume from ending up as less than what is allowed by the instrument.

## 20230602.1

Rename utils module to epp_utils to avoid name collision with native Python module and fix bug causing fatal error for Zika pooling.

## 20230529.1

Assign step (accidentally omitted from PR #150) to RN config.

## 20230525.1

Live troubleshooting of ONT EPPs upon deployment of new workflow to LIMS prod.

## 20230329.1

Improve modularity and readability of ONT EPP script names and contents. Also implement changes requested during live testing.

## 20230313.1

Deploy validation 23_02_zika_codebase_revamp to replace accredited codebase for pooling using Mosquito X1.

## 20230306.2

Update control lists and fetch run recipe from project for samplesheet generator

## 20230306.1

Replace formula used for ng -> molar conversion.

## 20230227.1

Improvements and bugfixes on ONT EPPs.

## 20230224.2

Add four new EPPs related to the updated ONT workflow deploying shortly.

## 20230224.1

Update after live troubleshooting of new Zika pooling code. Fix faulty variable name and improve error logging.

## 20230222.1

Support nM as a valid conc unit for Aggregate QC DNA and RNA

## 20230213.1

Differentiate Zika normalization parameters for Amplicon workflow plate set-up. Unlike QIAseq and SMARTer it should use customer metrics and a lower minimum volume.

## 20230209.1

Enable verify index and placement epp for checking wrong well format

## 20230207.1

Update 20230130.2, correct the volume and conc information that is fetched and support both nM and ng/ul pooling. General updates to make the code simpler and more maintainable.

## 20230130.2

zika_refactoring
Add re-factored pooling code for Zika. Re-route to the new code ONLY for RAD-seq pooling (non-accredited). Accredited operations will run on the old code, for now.

## 20230130.1

Convert 10X dual index 2 to RC for MiSeq

## 20230128.1

Update index_checker EPP to support SMARTSEQ3 indexes

## 20230126.1

Fix issue with NaN values for fragment analyzer results

## 20230123.1

Fix bug that manual in UDF instrument is recorded in logbook

## 20230116.1

Refactor EPP scripts for qc_amount_calculation

## 20221215.1

When writing the Zika deck layout in a worklist comment, omit all commas, to prevent the line from being cut-off.

## 20221123.1

New EPP for calculating cell or nuclei conc for the new 10X Chromium workflow

## 20221122.1

Also support two new UDFs for the QIAseq miRNA and Amplicon workflows for Bravo

## 20221121.1

Large update in functionality of Zika code. Accomodate two new UDFs and enable usage in the non-validated methods SMARTer PicoRNA, QIAseq miRNA and amplicon normalization.

## 20221116.2

Refactor of the default_bravo and calc_vol functions for bravo_csv to include two new UDFs

## 20221116.1

Update amount taken and total volume for bravo_csv

## 20221109.1

Implement Zika for QIAseq setup and start refactoring Zika code into separate files zika.py and zika_methods.py

## 20221011.1

Fix bug that manual in UDF instrument is recorded in logbook

## 20220914.1

Multiple EPP changes to support the OmniC protocol v2.0

## 20220909.1

Handle special characters in PCs name

## 20220907.1

Add more optional keys for Aggregate QC

## 20220904.1

Add PromethION Sequencing in comments_to_running_notes

## 20220902.2

Fix bug with index checker with submitted container info for inhouse libraries

## 20220902.1

New EPP for copying input UDF to output

## 20220831.1

For MiSeq samplesheet, replace Experiment Name with Flowcell ID

## 20220804.1

Add new control types for samplesheet generator

## 20220722.1

Upgrade index checker to throw error for bad format indexes

## 20220718.1

Fix bug with manage_demux_stats that noindex case cannot be handled for NextSeq

## 20220709.2

Upgrade index checker for checking sample placement

## 20220709.1

Fix issue that record changes EPP cannot handle controls

## 20220708.1

Refactor index checker for better handling of smartseq indexes

## 20220707.1

Write verify indexes comments to running notes

## 20220706.1

Upgrade index checker for verifying finished library projects

## 20220701.1

Fix bug with single read MiSeq run for illumina_run_parameter_parser

## 20220630.1

Make a new logbook EPP based on Google service account

## 20220629.1

Support Biomek for logbook

## 20220628.1

Remove workset tag for CaliperGX in comments_to_running_notes

## 20220616.1

Fix path of QC_criteria.json

## 20220615.1

Update statusdb URL to use https

## 20220608.1

Fix index distance checker for cases that one sample with multiple indexes

## 20220606.1

Fix samplesheet generator for cases that one sample with multiple indexes

## 20220602.1

Rename FC and cartridge UDFs for NextSeq and add NextSeq 2000 P1

## 20220506.1

Take 2uL sample for low pipetting volume cases for the SMARTer Pico RNA workflows

## 20220503.1

Include controls in samplesheet for MiSeq, NextSeq and NovaSeq

## 20220428.1

Enable illumina_run_parameter_parser for parsing run stats for NovaSeq

## 20220427.1

Support 10X SI-TS indexes

## 20220415.2

New EPP for summarizing Aggregate QC stats into running notes, stats for QC metrics

## 20220415.1

New EPP for summarizing Aggregate QC stats into running notes

## 20220412.1

Refactor 10X index pattern names

## 20220409.1

Do not convert index 2 for finished library samples for MiSeq

## 20220407.1

New index handling method for samplesheet generator

## 20220313.1

Update illumina_run_parameter_parser for handling MiSeq run without index cycles

## 20220304.1

Multiple EPP changes to support the new OmniC protocol

## 20220301.1

Support Mosquito for logbook

## 20220222.1

Return message when no issue detected for index checker

## 20220221.2

Refactor index checker to support 10X indexes

## 20220221.1

New EPP for checking index distance

## 20220217.1

Update illumina_run_parameter_parser for parsing run stats for MiSeq

## 20220215.1

Put back Workflow for samplesheet generator for MiSeq

## 20220211.1

Replace UDF for samplesheet generator for MiSeq

## 20220202.1

Update to send email to proj coord when a running note is written from LIMS

## 20211104.1

Update samplesheet generator to handle non-QC Minion sequencing step

## 20211027.1

Remove FastQ path from MinION samplesheet

## 20211025.2

Bravo CSV EPP for new library normalization and pooling steps

## 20211025.1

EPP support for new library normalization and pooling steps

## 20211021.1

Show ERROR messages when pool volume is too high

## 20211013.1

Support selectable Fragment Analyzer for logbook

## 20211011.1

Update anglerfish results parser to support outputfile with new format

## 20211007.1

Support fmol amount calculation

## 20210930.1

Fix bug with control samples for bravo_csv

## 20210920.1

Exclude RNA no depletion protocol from volume adjustment

## 20210910.1

Update bravo_csv to support volume adjustment for high conc samples

## 20210809.1

Update threshold of max undet per lane percentage for demux step

## 20210702.1

Upgrade EPPs to support the new ONT protocol

## 20210617.1

Support additional 10X index types in samplesheet generator
Update 10X index list

## 20210615.1

Support DV200 for Caliper result parser

## 20210603.1

Allow empty path for Minion QC

## 20210531.1

Fix bug with MiSeq in samplesheet generator

## 20210528.1

Better sort functions for bravo csv and samplesheet

## 20210525.2

Fix issue with error message

## 20210525.1

Add fragment analyzer protocols in comments_to_running_notes

## 20210520.1

Upgrade EPPs to support the new QIAseq miRNA protocol

## 20210519.1

Fix bug with None type comparison in copy_qubit.py

## 20210511.1

Update obtain_customer_cc.py to support custom volume

## 20210503.1

Update scripts for parsing fragment analyzer result files

## 20210419.1

Port scripts to python 3

## 20210414.1

Update illumina_run_parameter_parser for parsing run stats

## 20210410.1

Update samplesheet generator to handle blanks in sample index

## 20210409.2

Update EPP for parsing run info for NextSeq 2000, MiSeq and NovaSeq

## 20210409.1

Update EPP for parsing run info for both NextSeq 2000 and MiSeq

## 20210408.1

New EPP for parsing run info for NextSeq 2000

## 20210313.1

Support additional 10X index types in samplesheet generator
Update 10X index list

## 20210226.1

Change plate name to plate id for Bravo CSV for qPCR

## 20210224.2

Add new EPP for aliquoting samples for qPCR steps

## 20210224.1

Setup VERSIONLOG.md<|MERGE_RESOLUTION|>--- conflicted
+++ resolved
@@ -1,18 +1,16 @@
 # Scilifelab_epps Version Log
 
-<<<<<<< HEAD
+## 20241104.2
+
+For AVITI manifest generation: make PhiX manifest variant, fix udf typo, remove unused func, clarify var names, add cases to reverse-compliment Index2.
+
+## 20241104.1
+
+Suspected bugfix for BA parsing script.
+
 ## 20241028.1
 
 Additional lane thresholds for AVITI
-=======
-## 20241104.2
-
-For AVITI manifest generation: make PhiX manifest variant, fix udf typo, remove unused func, clarify var names, add cases to reverse-compliment Index2.
-
-## 20241104.1
-
-Suspected bugfix for BA parsing script.
->>>>>>> 9497e526
 
 ## 20241025.1
 
