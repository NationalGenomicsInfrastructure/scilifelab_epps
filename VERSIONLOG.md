--- conflicted
+++ resolved
@@ -1,16 +1,15 @@
 # Scilifelab_epps Version Log
 
-<<<<<<< HEAD
+## 20240422.3
+
+Major ONT update and new module 'calc_from_args' for generalized calculations.
+
+## 20240422.2
+
+Update GHA script to check VERSIONLOG.md diff to compare the latest PR-commit to the latest upstream/master commit instead of the commit at the base of the PR-branch.
+
 ## 20240422.1
 
-Major ONT update and new module 'calc_from_args' for generalized calculations.
-=======
-## 20240422.2
-
-Update GHA script to check VERSIONLOG.md diff to compare the latest PR-commit to the latest upstream/master commit instead of the commit at the base of the PR-branch.
-
-## 20240422.1
-
 Fix bug that seq_platform cannot be fetched when sample ID is in a wrong format
 
 ## 20240417.1
@@ -64,7 +63,6 @@
 ## 20240318.1
 
 Add lane yield threshold for NovaSeqXPlus 1.5B FC
->>>>>>> 4fa4e907
 
 ## 20240315.2
 
