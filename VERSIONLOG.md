--- conflicted
+++ resolved
@@ -1,14 +1,12 @@
 # Scilifelab_epps Version Log
 
-<<<<<<< HEAD
 ## 20241014.1
 
 For AVITI manifest generation: make PhiX manifest variant, fix udf typo, remove unused func, clarify var names
-=======
+
 ## 20241011.1
 
 New project validator EPP
->>>>>>> 0e6872d6
 
 ## 20241009.1
 
