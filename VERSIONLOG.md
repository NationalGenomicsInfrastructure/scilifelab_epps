--- conflicted
+++ resolved
@@ -1,10 +1,9 @@
 # Scilifelab_epps Version Log
 
-<<<<<<< HEAD
-## 20241014.1
-
-For AVITI manifest generation: make PhiX manifest variant, fix udf typo, remove unused func, clarify var names
-=======
+## 20241104.2
+
+For AVITI manifest generation: make PhiX manifest variant, fix udf typo, remove unused func, clarify var names, add cases to reverse-compliment Index2.
+
 ## 20241104.1
 
 Suspected bugfix for BA parsing script.
@@ -20,7 +19,6 @@
 ## 20241015.1
 
 Improve project validator EPP
->>>>>>> a3d1b588
 
 ## 20241011.1
 
