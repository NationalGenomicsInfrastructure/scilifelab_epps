--- conflicted
+++ resolved
@@ -1,10 +1,9 @@
 # Scilifelab_epps Version Log
 
-<<<<<<< HEAD
 ## 20240910.2
 
 Add logbook for PromethION and MinION.
-=======
+
 ## 20240910.1
 
 Downprioritize column 3 of PromethION (used by CG), when running script to suggest ports.
@@ -32,7 +31,6 @@
 ## 20240901.1
 
 Fix bug with AVITI process
->>>>>>> 85a46636
 
 ## 20240830.2
 
