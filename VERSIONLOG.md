# Scilifelab_epps Version Log

<<<<<<< HEAD
## 20250122.1

Shorten MinKNOW samplesheet name, so the timestamp is visible in the MinKNOW file explorer. Also add happy-new-year dir creation.
=======
## 20250122.2

Rebuild EPP to fetch last recorded derived sample UDF.

## 20250122.1

Create yearly dir for AVITI run manifests.
>>>>>>> 5ffa276f

## 20250116.1

Ruff 0.9.2 formatting.

## 20250108.1

Replace PR Label checker with a less opaque action.

## 20241211.1

No longer reserve PromethION column 3 for Clinical Genomics.

## 20241114.1

Bugfix Bravo CSV for qPCR. Needed better logic for isolating physical output artifacts.

## 20241108.1

Add col for qPCR dilution vol

## 20241104.2

For AVITI manifest generation: make PhiX manifest variant, fix udf typo, remove unused func, clarify var names, add cases to reverse-compliment Index2.

## 20241104.1

Suspected bugfix for BA parsing script.

## 20241028.1

Additional lane thresholds for AVITI

## 20241025.1

Support MiSeq V2 Micro

## 20241016.1

Remove index orientation checker

## 20241015.1

Improve project validator EPP

## 20241011.1

New project validator EPP

## 20241009.1

Improve AVITI run manifest generation with sample-level settings. No longer produce submanifests.

## 20241006.2

Improve aviti run parameter parser

## 20241006.1

Fix issue with empty Aviti runmanifest results in Lane nr 0

## 20241002.1

Fix bug with index checker EPP with preset index sets

## 20241001.1

Update index checker EPP to capture invalid bases

## 20240930.1

For AVITI manifest generation, assume idx2 > 12 cycles and no idx2 parsed means idx2 is UMI and add Ns to manifest.

## 20240925.1

Add 10X steps to comments-to-running-notes config.

## 20240924.2

Update method for fetching AVITI stats in the BCL conversion step

## 20240924.1

Fix bug with data type in frag_an_driver_gen

## 20240920.1

New EPP for parsing VC100 CSV file

## 20240913.1

Generate composite run manifests for AVITI based on index lengths.

## 20240912.3

Fix bugs with EPP in the BCL conversion step

## 20240912.2

Support AVITI protocols for lobgook and comments_to_RN

## 20240912.1

Update AVITI run stats parser to handle multiple lanes

## 20240910.5

Fix simple naming bug.

## 20240910.4

Fix bug causing MinKNOW ss generation to fail for single samples w. label.

## 20240910.3

Add logbook for PromethION and MinION.

## 20240910.2

Support both single lane and dual lane of AVITI flowcell
Decide whether to include PhiX based on lane level UDF

## 20240910.1

Downprioritize column 3 of PromethION (used by CG), when running script to suggest ports.

## 20240909.1

Fix bug with zika module import cont; Change project format for AVITI run manifest

## 20240902.4

Also include Project name and sequencing setup in AVITI run manifest for PhiX

## 20240902.3

Include Project name and sequencing setup in AVITI run manifest

## 20240902.2

Ruff format

## 20240902.1

Fix bug with zika module import

## 20240901.1

Fix bug with AVITI process

## 20240830.2

Make ONT volume calculations script case-agnostic for concentration units.

## 20240830.1

When parsing Anglerfish results, upload the Anglerfish .csv dataframe to the LIMS step.

## 20240826.1

Add script for AVITI run manifest generation, re-organize repo to follow best-practice modularization and implement EPP wrapper.

## 20240823.2

Add function to fetch sample-level Q30 for AVITI

## 20240823.1

Support AVITI in the BCL conversion step

## 20240822.1

New EPP scripts for parsing AVITI run parameters and stats

## 20240816.1

Set up fixed-volume pooling by Zika for no-QC libraries.

## 20240815.1

Support Illumina DNA No-QC protocol

## 20240701.1

Improve pipreqs comparison script in CI

## 20240624.1

Fix bug to accommodate truseq single idx when writing Anglerfish samplesheet

## 20240617.1

Change pattern to run mypy for entire dir regardless of file depth.

## 20240612.1

Skip warning message for distance of special indexes

## 20240610.1

When parsing ONT sequencing libraries, use database queries to link pool samples to their respective labels.

## 20240530.1

Support VC100 in logbook

## 20240527.1

Generate Anglerfish samplesheet post database sync and name after run.

## 20240523.1

Upgrade index orientation checker to handle swapped indexes

## 20240521.2

Bugfix comparative assertion in Anglerfish parsing.

## 20240521.1

Skip special indexes for index orientation checker

## 20240508.2

For ONT samplesheet generation, accommodate kits with included barcodes.

## 20240508.1

Refactor step and UDF instrument for Amplification and Purification

## 20240506.2

Use different functions for moving MinKNOW samplesheet to ngi-nas-ns.

## 20240506.1

Update instrument logbook and running notes config to new ONT QC workflow.

## 20240503.1

Fix bug that Check Index Distance Log is not correctly attached

## 20240502.1

Fix running notes configuration for last PR.

## 20240502.1

Major ONT update and new module 'calc_from_args' for generalized calculations.

## 20240429.1

Add TAKARA_8nt_UDI and TruSeqUDv2-UDI for index checking

## 20240425.1

Close psycopg2 connections when query is done

## 20240423.1

Update the multiplication factor for total Lysate

## 20240422.2

Update GHA script to check VERSIONLOG.md diff to compare the latest PR-commit to the latest upstream/master commit instead of the commit at the base of the PR-branch.

## 20240422.1

Fix bug that seq_platform cannot be fetched when sample ID is in a wrong format

## 20240417.1

Update lane yield thresholds for NovaSeqXPlus 1.5B and 25B FC

## 20240415.1

Upgrade index checker for finlib to check index orientations

## 20240411.1

Fix bug with plate well index

## 20240409.1

Fix issue that sys stderr blocks a step to be completed

## 20240407.1

Add Genstat URL in running notes

## 20240407.1

Add lane yield threshold for NovaSeqXPlus 25B FC

## 20240325.1

Upgrade index_placement_checker to check expected index position

## 20240320.4

Enable index_distance_checker to catch case that one sample with multiple indexes

## 20240320.3

Enable index_placement_checker to verify index set

## 20240320.2

Improve warning messages for index_distance_checker

## 20240320.1

Add cDNA QC in comments_to_running_notes

## 20240319.1

New EPP for checking index placement for inhouse workset

## 20240318.1

Add lane yield threshold for NovaSeqXPlus 1.5B FC

## 20240315.2

ruff format linting

## 20240315.1

Handle special cases for Miseq samplesheet

## 20240307.1

Add PCR machine as UDF to "CytAssist Probe Release and Extension".

## 20240305.1

Add CytAssist electronic logbook.

## 20240229.2

Add PCR instrument logbook automation for Visium CytAssist protocol steps.

## 20240229.1

Add Biomek to "Selection, cDNA Synthesis and Library Construction" step.

## 20240215.1

Treat RAD-seq as regular pooling step, requested by Hamid.

## 20240208.1

In Anglerfish parsing, only try to assign barcode-specific UDFs for barcoded samples.

## 20240130.1

Handle Anglerfish result parsing for runs W/O ONT barcodes

## 20240126.1

Discover latest anglerfish run even if embedded in subdir of run dir

## 20240122.1

Enable copy_field_art2samp to copy values from Aggregate QC steps

## 20230111.1

Add CI-check to see versionlog is updated for a given pull request

## 20231220.1

Fix bug with verify index EPP

## 20231219.1

Fix bug that log is missing with index checker

## 20231214.1

Always have chemistry as amplicon for Miseq samplesheet

## 20231213.3

Fix BioAnalyzer EPP to expect row-wise samples instead of column-wise. Associated with deviation #211.

## 20231213.2

Expand 10X and SS3 indexes for MiSeq samplesheet

## 20231213.1

Fix MiSeq samplesheet generator to include options for custom primers

## 20231212.1

Enable Attaching xml files for MiSeq

## 20231201.1

Change MiSeq samplesheet to new version

## 20231120.1

Fix change in flowcell mode name that is related with control software upgrade

## 20231117.1

Re-write EPP for parsing Anglerfish results.

## 20231106.1

Fix error for RAD-seq prep pooling.

## 20231102.1

Improve logging for Zika normalization and improve docs for Zika utils func.

## 20231102.1

Implement script parse_ba_results.py.

## 20231031.1

Change Tecan instrument into UDF for logbook

## 20231027.1

Fix bug with multiple Tos breaking sendmail

## 20231025.2

Refactor UDF names for library prep amount

## 20231025.1

Remove obsoleted EPP scripts

## 20231019.1

Remove HiSeq and HiSeqX from demux EPP scripts

## 20231011.4

Add support for Illumina DNA PCR-free protocol

## 20231011.3

Update Anglerfish SS generation to accomodate 10X indices.

## 20231011.2

Change lane yield threshold for NovaSeqXPlus 10B

## 20231011.1

Change lane yield threshold for NextSeq P3

## 20231009.1

Remove special rule for no-depletion in bravo_csv

## 20230928.2

Fix parent in running notes in comments_to_running_notes

## 20230928.1

Fix couchdb conflict error with running notes

## 20230927.1

Fix bug with datatime in make_running_note_from_workset

## 20230925.1

Bugfix ONT process started runs

## 20230914.1

Replace mfs with ngi-nas-ns

## 20230828.2

Update Qubit EPP scripts to handle FLEX file format

## 20230828.1

Use the longer read for demux threshold

## 20230821.1

Fix bug that control has no project id in index checker

## 20230814.1

Enable "ONT Start Sequencing v2.0" for running notes script.

## 20230726.2

Refactor index_distance_checker

## 20230726.1

Add function to verify if sample name matches project id in index_distance_checker

## 20230718.2

Add NovaSeqXPlus in sequencing step list for readscount

## 20230718.1

Add function to verify sample name format in index_distance_checker

## 20230714.1

Accomodate Anglerfish samplesheet generation w/o any ONT barcodes.

## 20230712.1

Fix fatal error for ONT EPP by updating names of module resource.

## 20230711.2

Fix unwarranted error message when moving files to external storage by using a different shutil function. Likely issue with Python <3.8.

## 20230711.1

When calculating amounts in QC, populate both "Amount (ng)" and "Amount (fmol)", if possible. Useful for LIMSing nanopore samples.

## 20230630.2

Implement ONT and Anglerfish samplesheet generation for MinION QC.

## 20230630.1

Config updates and minor fixes from live testing the NovaSeqXPlus sequencing protocol on dummy samples on LIMS Prod.

## 20230622.1

Bugfix for deviation 173. Differentiate metadata paths for Illumina instruments.

## 20230615.1

Put generated ONT samplesheets on ngi-nas-ns instead of mfs.

## 20230613.1

Rework zika_utils.format_worklist() split transfers logic to prevent the post-split volume from ending up as less than what is allowed by the instrument.

## 20230602.1

Rename utils module to epp_utils to avoid name collision with native Python module and fix bug causing fatal error for Zika pooling.

## 20230529.1

Assign step (accidentally omitted from PR #150) to RN config.

## 20230525.1

Live troubleshooting of ONT EPPs upon deployment of new workflow to LIMS prod.

## 20230329.1

Improve modularity and readability of ONT EPP script names and contents. Also implement changes requested during live testing.

## 20230313.1

Deploy validation 23_02_zika_codebase_revamp to replace accredited codebase for pooling using Mosquito X1.

## 20230306.2

Update control lists and fetch run recipe from project for samplesheet generator

## 20230306.1

Replace formula used for ng -> molar conversion.

## 20230227.1

Improvements and bugfixes on ONT EPPs.

## 20230224.2

Add four new EPPs related to the updated ONT workflow deploying shortly.

## 20230224.1

Update after live troubleshooting of new Zika pooling code. Fix faulty variable name and improve error logging.

## 20230222.1

Support nM as a valid conc unit for Aggregate QC DNA and RNA

## 20230213.1

Differentiate Zika normalization parameters for Amplicon workflow plate set-up. Unlike QIAseq and SMARTer it should use customer metrics and a lower minimum volume.

## 20230209.1

Enable verify index and placement epp for checking wrong well format

## 20230207.1

Update 20230130.2, correct the volume and conc information that is fetched and support both nM and ng/ul pooling. General updates to make the code simpler and more maintainable.

## 20230130.2

zika_refactoring
Add re-factored pooling code for Zika. Re-route to the new code ONLY for RAD-seq pooling (non-accredited). Accredited operations will run on the old code, for now.

## 20230130.1

Convert 10X dual index 2 to RC for MiSeq

## 20230128.1

Update index_checker EPP to support SMARTSEQ3 indexes

## 20230126.1

Fix issue with NaN values for fragment analyzer results

## 20230123.1

Fix bug that manual in UDF instrument is recorded in logbook

## 20230116.1

Refactor EPP scripts for qc_amount_calculation

## 20221215.1

When writing the Zika deck layout in a worklist comment, omit all commas, to prevent the line from being cut-off.

## 20221123.1

New EPP for calculating cell or nuclei conc for the new 10X Chromium workflow

## 20221122.1

Also support two new UDFs for the QIAseq miRNA and Amplicon workflows for Bravo

## 20221121.1

Large update in functionality of Zika code. Accomodate two new UDFs and enable usage in the non-validated methods SMARTer PicoRNA, QIAseq miRNA and amplicon normalization.

## 20221116.2

Refactor of the default_bravo and calc_vol functions for bravo_csv to include two new UDFs

## 20221116.1

Update amount taken and total volume for bravo_csv

## 20221109.1

Implement Zika for QIAseq setup and start refactoring Zika code into separate files zika.py and zika_methods.py

## 20221011.1

Fix bug that manual in UDF instrument is recorded in logbook

## 20220914.1

Multiple EPP changes to support the OmniC protocol v2.0

## 20220909.1

Handle special characters in PCs name

## 20220907.1

Add more optional keys for Aggregate QC

## 20220904.1

Add PromethION Sequencing in comments_to_running_notes

## 20220902.2

Fix bug with index checker with submitted container info for inhouse libraries

## 20220902.1

New EPP for copying input UDF to output

## 20220831.1

For MiSeq samplesheet, replace Experiment Name with Flowcell ID

## 20220804.1

Add new control types for samplesheet generator

## 20220722.1

Upgrade index checker to throw error for bad format indexes

## 20220718.1

Fix bug with manage_demux_stats that noindex case cannot be handled for NextSeq

## 20220709.2

Upgrade index checker for checking sample placement

## 20220709.1

Fix issue that record changes EPP cannot handle controls

## 20220708.1

Refactor index checker for better handling of smartseq indexes

## 20220707.1

Write verify indexes comments to running notes

## 20220706.1

Upgrade index checker for verifying finished library projects

## 20220701.1

Fix bug with single read MiSeq run for illumina_run_parameter_parser

## 20220630.1

Make a new logbook EPP based on Google service account

## 20220629.1

Support Biomek for logbook

## 20220628.1

Remove workset tag for CaliperGX in comments_to_running_notes

## 20220616.1

Fix path of QC_criteria.json

## 20220615.1

Update statusdb URL to use https

## 20220608.1

Fix index distance checker for cases that one sample with multiple indexes

## 20220606.1

Fix samplesheet generator for cases that one sample with multiple indexes

## 20220602.1

Rename FC and cartridge UDFs for NextSeq and add NextSeq 2000 P1

## 20220506.1

Take 2uL sample for low pipetting volume cases for the SMARTer Pico RNA workflows

## 20220503.1

Include controls in samplesheet for MiSeq, NextSeq and NovaSeq

## 20220428.1

Enable illumina_run_parameter_parser for parsing run stats for NovaSeq

## 20220427.1

Support 10X SI-TS indexes

## 20220415.2

New EPP for summarizing Aggregate QC stats into running notes, stats for QC metrics

## 20220415.1

New EPP for summarizing Aggregate QC stats into running notes

## 20220412.1

Refactor 10X index pattern names

## 20220409.1

Do not convert index 2 for finished library samples for MiSeq

## 20220407.1

New index handling method for samplesheet generator

## 20220313.1

Update illumina_run_parameter_parser for handling MiSeq run without index cycles

## 20220304.1

Multiple EPP changes to support the new OmniC protocol

## 20220301.1

Support Mosquito for logbook

## 20220222.1

Return message when no issue detected for index checker

## 20220221.2

Refactor index checker to support 10X indexes

## 20220221.1

New EPP for checking index distance

## 20220217.1

Update illumina_run_parameter_parser for parsing run stats for MiSeq

## 20220215.1

Put back Workflow for samplesheet generator for MiSeq

## 20220211.1

Replace UDF for samplesheet generator for MiSeq

## 20220202.1

Update to send email to proj coord when a running note is written from LIMS

## 20211104.1

Update samplesheet generator to handle non-QC Minion sequencing step

## 20211027.1

Remove FastQ path from MinION samplesheet

## 20211025.2

Bravo CSV EPP for new library normalization and pooling steps

## 20211025.1

EPP support for new library normalization and pooling steps

## 20211021.1

Show ERROR messages when pool volume is too high

## 20211013.1

Support selectable Fragment Analyzer for logbook

## 20211011.1

Update anglerfish results parser to support outputfile with new format

## 20211007.1

Support fmol amount calculation

## 20210930.1

Fix bug with control samples for bravo_csv

## 20210920.1

Exclude RNA no depletion protocol from volume adjustment

## 20210910.1

Update bravo_csv to support volume adjustment for high conc samples

## 20210809.1

Update threshold of max undet per lane percentage for demux step

## 20210702.1

Upgrade EPPs to support the new ONT protocol

## 20210617.1

Support additional 10X index types in samplesheet generator
Update 10X index list

## 20210615.1

Support DV200 for Caliper result parser

## 20210603.1

Allow empty path for Minion QC

## 20210531.1

Fix bug with MiSeq in samplesheet generator

## 20210528.1

Better sort functions for bravo csv and samplesheet

## 20210525.2

Fix issue with error message

## 20210525.1

Add fragment analyzer protocols in comments_to_running_notes

## 20210520.1

Upgrade EPPs to support the new QIAseq miRNA protocol

## 20210519.1

Fix bug with None type comparison in copy_qubit.py

## 20210511.1

Update obtain_customer_cc.py to support custom volume

## 20210503.1

Update scripts for parsing fragment analyzer result files

## 20210419.1

Port scripts to python 3

## 20210414.1

Update illumina_run_parameter_parser for parsing run stats

## 20210410.1

Update samplesheet generator to handle blanks in sample index

## 20210409.2

Update EPP for parsing run info for NextSeq 2000, MiSeq and NovaSeq

## 20210409.1

Update EPP for parsing run info for both NextSeq 2000 and MiSeq

## 20210408.1

New EPP for parsing run info for NextSeq 2000

## 20210313.1

Support additional 10X index types in samplesheet generator
Update 10X index list

## 20210226.1

Change plate name to plate id for Bravo CSV for qPCR

## 20210224.2

Add new EPP for aliquoting samples for qPCR steps

## 20210224.1

Setup VERSIONLOG.md<|MERGE_RESOLUTION|>--- conflicted
+++ resolved
@@ -1,18 +1,16 @@
 # Scilifelab_epps Version Log
 
-<<<<<<< HEAD
+## 20250123.1
+
+Shorten MinKNOW samplesheet name, so the timestamp is visible in the MinKNOW file explorer. Also add happy-new-year dir creation.
+
+## 20250122.2
+
+Rebuild EPP to fetch last recorded derived sample UDF.
+
 ## 20250122.1
 
-Shorten MinKNOW samplesheet name, so the timestamp is visible in the MinKNOW file explorer. Also add happy-new-year dir creation.
-=======
-## 20250122.2
-
-Rebuild EPP to fetch last recorded derived sample UDF.
-
-## 20250122.1
-
 Create yearly dir for AVITI run manifests.
->>>>>>> 5ffa276f
 
 ## 20250116.1
 
