--- conflicted
+++ resolved
@@ -1,10 +1,9 @@
 # Scilifelab_epps Version Log
 
-<<<<<<< HEAD
 ## 20250902.1
 
 Use JWT tokens to call Genomics Status API to create running notes instead to writing directly to the backend
-=======
+
 ## 20250821.1
 
 Bugfix VC100 parsing script. File contents are loaded as string straight away.
@@ -20,7 +19,6 @@
 ## 20250813.1
 
 For samplesheet generation handle rare cases where we have a pool containing the same sample with different labels, see deviation #361.
->>>>>>> dfc13f51
 
 ## 20250808.1
 
