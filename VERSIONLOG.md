# Scilifelab_epps Version Log

<<<<<<< HEAD
## 20221215.1
When writing the Zika deck layout in a worklist comment, omit all commas, to prevent the line from being cut-off.
=======
## 20221122.1
Also support two new UDFs for the QIAseq miRNA and Amplicon workflows for Bravo
>>>>>>> e7429bac

## 20221121.1
Large update in functionality of Zika code. Accomodate two new UDFs and enable usage in the non-validated methods SMARTer PicoRNA, QIAseq miRNA and amplicon normalization.

## 20221116.2
Refactor of the default_bravo and calc_vol functions for bravo_csv to include two new UDFs

## 20221116.1
Update amount taken and total volume for bravo_csv

## 20221109.1
Implement Zika for QIAseq setup and start refactoring Zika code into separate files zika.py and zika_methods.py

## 20221011.1
Fix bug that manual in UDF instrument is recorded in logbook

## 20220914.1
Multiple EPP changes to support the OmniC protocol v2.0

## 20220909.1
Handle special characters in PCs name

## 20220907.1
Add more optional keys for Aggregate QC

## 20220904.1
Add PromethION Sequencing in comments_to_running_notes

## 20220902.2
Fix bug with index checker with submitted container info for inhouse libraries

## 20220902.1
New EPP for copying input UDF to output

## 20220831.1
For MiSeq samplesheet, replace Experiment Name with Flowcell ID

## 20220804.1
Add new control types for samplesheet generator

## 20220722.1
Upgrade index checker to throw error for bad format indexes

## 20220718.1
Fix bug with manage_demux_stats that noindex case cannot be handled for NextSeq

## 20220709.2
Upgrade index checker for checking sample placement

## 20220709.1
Fix issue that record changes EPP cannot handle controls

## 20220708.1
Refactor index checker for better handling of smartseq indexes

## 20220707.1
Write verify indexes comments to running notes

## 20220706.1
Upgrade index checker for verifying finished library projects

## 20220701.1
Fix bug with single read MiSeq run for illumina_run_parameter_parser

## 20220630.1
Make a new logbook EPP based on Google service account

## 20220629.1
Support Biomek for logbook

## 20220628.1
Remove workset tag for CaliperGX in comments_to_running_notes

## 20220616.1
Fix path of QC_criteria.json

## 20220615.1
Update statusdb URL to use https

## 20220608.1
Fix index distance checker for cases that one sample with multiple indexes

## 20220606.1
Fix samplesheet generator for cases that one sample with multiple indexes

## 20220602.1
Rename FC and cartridge UDFs for NextSeq and add NextSeq 2000 P1

## 20220506.1
Take 2uL sample for low pipetting volume cases for the SMARTer Pico RNA workflows

## 20220503.1
Include controls in samplesheet for MiSeq, NextSeq and NovaSeq

## 20220428.1
Enable illumina_run_parameter_parser for parsing run stats for NovaSeq

## 20220427.1
Support 10X SI-TS indexes

## 20220415.2
New EPP for summarizing Aggregate QC stats into running notes, stats for QC metrics

## 20220415.1
New EPP for summarizing Aggregate QC stats into running notes

## 20220412.1
Refactor 10X index pattern names

## 20220409.1
Do not convert index 2 for finished library samples for MiSeq

## 20220407.1
New index handling method for samplesheet generator

## 20220313.1
Update illumina_run_parameter_parser for handling MiSeq run without index cycles

## 20220304.1
Multiple EPP changes to support the new OmniC protocol

## 20220301.1
Support Mosquito for logbook

## 20220222.1
Return message when no issue detected for index checker

## 20220221.2
Refactor index checker to support 10X indexes

## 20220221.1
New EPP for checking index distance

## 20220217.1
Update illumina_run_parameter_parser for parsing run stats for MiSeq

## 20220215.1
Put back Workflow for samplesheet generator for MiSeq

## 20220211.1
Replace UDF for samplesheet generator for MiSeq

## 20220202.1
Update to send email to proj coord when a running note is written from LIMS

## 20211104.1
Update samplesheet generator to handle non-QC Minion sequencing step

## 20211027.1
Remove FastQ path from MinION samplesheet

## 20211025.2
Bravo CSV EPP for new library normalization and pooling steps

## 20211025.1
EPP support for new library normalization and pooling steps

## 20211021.1
Show ERROR messages when pool volume is too high

## 20211013.1
Support selectable Fragment Analyzer for logbook

## 20211011.1
Update anglerfish results parser to support outputfile with new format

## 20211007.1
Support fmol amount calculation

## 20210930.1
Fix bug with control samples for bravo_csv

## 20210920.1
Exclude RNA no depletion protocol from volume adjustment

## 20210910.1
Update bravo_csv to support volume adjustment for high conc samples

## 20210809.1
Update threshold of max undet per lane percentage for demux step

## 20210702.1
Upgrade EPPs to support the new ONT protocol

## 20210617.1
Support additional 10X index types in samplesheet generator
Update 10X index list

## 20210615.1
Support DV200 for Caliper result parser

## 20210603.1
Allow empty path for Minion QC

## 20210531.1
Fix bug with MiSeq in samplesheet generator

## 20210528.1
Better sort functions for bravo csv and samplesheet

## 20210525.2
Fix issue with error message

## 20210525.1
Add fragment analyzer protocols in comments_to_running_notes

## 20210520.1
Upgrade EPPs to support the new QIAseq miRNA protocol

## 20210519.1
Fix bug with None type comparison in copy_qubit.py

## 20210511.1
Update obtain_customer_cc.py to support custom volume

## 20210503.1
Update scripts for parsing fragment analyzer result files

## 20210419.1
Port scripts to python 3

## 20210414.1
Update illumina_run_parameter_parser for parsing run stats

## 20210410.1
Update samplesheet generator to handle blanks in sample index

## 20210409.2
Update EPP for parsing run info for NextSeq 2000, MiSeq and NovaSeq

## 20210409.1
Update EPP for parsing run info for both NextSeq 2000 and MiSeq

## 20210408.1
New EPP for parsing run info for NextSeq 2000

## 20210313.1
Support additional 10X index types in samplesheet generator
Update 10X index list

## 20210226.1
Change plate name to plate id for Bravo CSV for qPCR

## 20210224.2
Add new EPP for aliquoting samples for qPCR steps

## 20210224.1
Setup VERSIONLOG.md<|MERGE_RESOLUTION|>--- conflicted
+++ resolved
@@ -1,12 +1,10 @@
 # Scilifelab_epps Version Log
 
-<<<<<<< HEAD
 ## 20221215.1
 When writing the Zika deck layout in a worklist comment, omit all commas, to prevent the line from being cut-off.
-=======
+
 ## 20221122.1
 Also support two new UDFs for the QIAseq miRNA and Amplicon workflows for Bravo
->>>>>>> e7429bac
 
 ## 20221121.1
 Large update in functionality of Zika code. Accomodate two new UDFs and enable usage in the non-validated methods SMARTer PicoRNA, QIAseq miRNA and amplicon normalization.
