--- conflicted
+++ resolved
@@ -1,10 +1,9 @@
 # Scilifelab_epps Version Log
 
-<<<<<<< HEAD
 ## 20241220.1
 
-Introduce EPP to fetch last recorded derived sample UDF.
-=======
+Rebuild EPP to fetch last recorded derived sample UDF.
+
 ## 20250116.1
 
 Ruff 0.9.2 formatting.
@@ -12,7 +11,6 @@
 ## 20250108.1
 
 Replace PR Label checker with a less opaque action.
->>>>>>> cc0c2369
 
 ## 20241211.1
 
