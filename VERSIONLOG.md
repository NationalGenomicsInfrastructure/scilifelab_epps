--- conflicted
+++ resolved
@@ -1,9 +1,10 @@
 # Scilifelab_epps Version Log
 
+## 20230130.2
+zika_refactoring
+Add re-factored pooling code for Zika. Re-route to the new code ONLY for RAD-seq pooling (non-accredited). Accredited operations will run on the old code, for now.
+
 ## 20230130.1
-<<<<<<< HEAD
-Add re-factored pooling code for Zika. Re-route to the new code ONLY for RAD-seq pooling (non-accredited). Accredited operations will run on the old code, for now.
-=======
 Convert 10X dual index 2 to RC for MiSeq
 
 ## 20230128.1
@@ -17,7 +18,6 @@
 
 ## 20230116.1
 Refactor EPP scripts for qc_amount_calculation
->>>>>>> 03e675d1
 
 ## 20221215.1
 When writing the Zika deck layout in a worklist comment, omit all commas, to prevent the line from being cut-off.
